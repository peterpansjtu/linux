/*
 * fs/dcache.c
 *
 * Complete reimplementation
 * (C) 1997 Thomas Schoebel-Theuer,
 * with heavy changes by Linus Torvalds
 */

/*
 * Notes on the allocation strategy:
 *
 * The dcache is a master of the icache - whenever a dcache entry
 * exists, the inode will always exist. "iput()" is done either when
 * the dcache entry is deleted or garbage collected.
 */

#include <linux/syscalls.h>
#include <linux/string.h>
#include <linux/mm.h>
#include <linux/fs.h>
#include <linux/fsnotify.h>
#include <linux/slab.h>
#include <linux/init.h>
#include <linux/hash.h>
#include <linux/cache.h>
#include <linux/module.h>
#include <linux/mount.h>
#include <linux/file.h>
#include <asm/uaccess.h>
#include <linux/security.h>
#include <linux/seqlock.h>
#include <linux/swap.h>
#include <linux/bootmem.h>
#include <linux/fs_struct.h>
#include <linux/hardirq.h>
#include "internal.h"

int sysctl_vfs_cache_pressure __read_mostly = 100;
EXPORT_SYMBOL_GPL(sysctl_vfs_cache_pressure);

 __cacheline_aligned_in_smp DEFINE_SPINLOCK(dcache_lock);
__cacheline_aligned_in_smp DEFINE_SEQLOCK(rename_lock);

EXPORT_SYMBOL(dcache_lock);

static struct kmem_cache *dentry_cache __read_mostly;

#define DNAME_INLINE_LEN (sizeof(struct dentry)-offsetof(struct dentry,d_iname))

/*
 * This is the single most critical data structure when it comes
 * to the dcache: the hashtable for lookups. Somebody should try
 * to make this good - I've just made it work.
 *
 * This hash-function tries to avoid losing too many bits of hash
 * information, yet avoid using a prime hash-size or similar.
 */
#define D_HASHBITS     d_hash_shift
#define D_HASHMASK     d_hash_mask

static unsigned int d_hash_mask __read_mostly;
static unsigned int d_hash_shift __read_mostly;
static struct hlist_head *dentry_hashtable __read_mostly;

/* Statistics gathering. */
struct dentry_stat_t dentry_stat = {
	.age_limit = 45,
};

static void __d_free(struct dentry *dentry)
{
	WARN_ON(!list_empty(&dentry->d_alias));
	if (dname_external(dentry))
		kfree(dentry->d_name.name);
	kmem_cache_free(dentry_cache, dentry); 
}

static void d_callback(struct rcu_head *head)
{
	struct dentry * dentry = container_of(head, struct dentry, d_u.d_rcu);
	__d_free(dentry);
}

/*
 * no dcache_lock, please.  The caller must decrement dentry_stat.nr_dentry
 * inside dcache_lock.
 */
static void d_free(struct dentry *dentry)
{
	if (dentry->d_op && dentry->d_op->d_release)
		dentry->d_op->d_release(dentry);
	/* if dentry was never inserted into hash, immediate free is OK */
	if (hlist_unhashed(&dentry->d_hash))
		__d_free(dentry);
	else
		call_rcu(&dentry->d_u.d_rcu, d_callback);
}

/*
 * Release the dentry's inode, using the filesystem
 * d_iput() operation if defined.
 */
static void dentry_iput(struct dentry * dentry)
	__releases(dentry->d_lock)
	__releases(dcache_lock)
{
	struct inode *inode = dentry->d_inode;
	if (inode) {
		dentry->d_inode = NULL;
		list_del_init(&dentry->d_alias);
		spin_unlock(&dentry->d_lock);
		spin_unlock(&dcache_lock);
		if (!inode->i_nlink)
			fsnotify_inoderemove(inode);
		if (dentry->d_op && dentry->d_op->d_iput)
			dentry->d_op->d_iput(dentry, inode);
		else
			iput(inode);
	} else {
		spin_unlock(&dentry->d_lock);
		spin_unlock(&dcache_lock);
	}
}

/*
 * dentry_lru_(add|add_tail|del|del_init) must be called with dcache_lock held.
 */
static void dentry_lru_add(struct dentry *dentry)
{
	list_add(&dentry->d_lru, &dentry->d_sb->s_dentry_lru);
	dentry->d_sb->s_nr_dentry_unused++;
	dentry_stat.nr_unused++;
}

static void dentry_lru_add_tail(struct dentry *dentry)
{
	list_add_tail(&dentry->d_lru, &dentry->d_sb->s_dentry_lru);
	dentry->d_sb->s_nr_dentry_unused++;
	dentry_stat.nr_unused++;
}

static void dentry_lru_del(struct dentry *dentry)
{
	if (!list_empty(&dentry->d_lru)) {
		list_del(&dentry->d_lru);
		dentry->d_sb->s_nr_dentry_unused--;
		dentry_stat.nr_unused--;
	}
}

static void dentry_lru_del_init(struct dentry *dentry)
{
	if (likely(!list_empty(&dentry->d_lru))) {
		list_del_init(&dentry->d_lru);
		dentry->d_sb->s_nr_dentry_unused--;
		dentry_stat.nr_unused--;
	}
}

/**
 * d_kill - kill dentry and return parent
 * @dentry: dentry to kill
 *
 * The dentry must already be unhashed and removed from the LRU.
 *
 * If this is the root of the dentry tree, return NULL.
 */
static struct dentry *d_kill(struct dentry *dentry)
	__releases(dentry->d_lock)
	__releases(dcache_lock)
{
	struct dentry *parent;

	list_del(&dentry->d_u.d_child);
	dentry_stat.nr_dentry--;	/* For d_free, below */
	/*drops the locks, at that point nobody can reach this dentry */
	dentry_iput(dentry);
	if (IS_ROOT(dentry))
		parent = NULL;
	else
		parent = dentry->d_parent;
	d_free(dentry);
	return parent;
}

/* 
 * This is dput
 *
 * This is complicated by the fact that we do not want to put
 * dentries that are no longer on any hash chain on the unused
 * list: we'd much rather just get rid of them immediately.
 *
 * However, that implies that we have to traverse the dentry
 * tree upwards to the parents which might _also_ now be
 * scheduled for deletion (it may have been only waiting for
 * its last child to go away).
 *
 * This tail recursion is done by hand as we don't want to depend
 * on the compiler to always get this right (gcc generally doesn't).
 * Real recursion would eat up our stack space.
 */

/*
 * dput - release a dentry
 * @dentry: dentry to release 
 *
 * Release a dentry. This will drop the usage count and if appropriate
 * call the dentry unlink method as well as removing it from the queues and
 * releasing its resources. If the parent dentries were scheduled for release
 * they too may now get deleted.
 *
 * no dcache lock, please.
 */

void dput(struct dentry *dentry)
{
	if (!dentry)
		return;

repeat:
	if (atomic_read(&dentry->d_count) == 1)
		might_sleep();
	if (!atomic_dec_and_lock(&dentry->d_count, &dcache_lock))
		return;

	spin_lock(&dentry->d_lock);
	if (atomic_read(&dentry->d_count)) {
		spin_unlock(&dentry->d_lock);
		spin_unlock(&dcache_lock);
		return;
	}

	/*
	 * AV: ->d_delete() is _NOT_ allowed to block now.
	 */
	if (dentry->d_op && dentry->d_op->d_delete) {
		if (dentry->d_op->d_delete(dentry))
			goto unhash_it;
	}
	/* Unreachable? Get rid of it */
 	if (d_unhashed(dentry))
		goto kill_it;
  	if (list_empty(&dentry->d_lru)) {
  		dentry->d_flags |= DCACHE_REFERENCED;
		dentry_lru_add(dentry);
  	}
 	spin_unlock(&dentry->d_lock);
	spin_unlock(&dcache_lock);
	return;

unhash_it:
	__d_drop(dentry);
kill_it:
	/* if dentry was on the d_lru list delete it from there */
	dentry_lru_del(dentry);
	dentry = d_kill(dentry);
	if (dentry)
		goto repeat;
}
EXPORT_SYMBOL(dput);

/**
 * d_invalidate - invalidate a dentry
 * @dentry: dentry to invalidate
 *
 * Try to invalidate the dentry if it turns out to be
 * possible. If there are other dentries that can be
 * reached through this one we can't delete it and we
 * return -EBUSY. On success we return 0.
 *
 * no dcache lock.
 */
 
int d_invalidate(struct dentry * dentry)
{
	/*
	 * If it's already been dropped, return OK.
	 */
	spin_lock(&dcache_lock);
	if (d_unhashed(dentry)) {
		spin_unlock(&dcache_lock);
		return 0;
	}
	/*
	 * Check whether to do a partial shrink_dcache
	 * to get rid of unused child entries.
	 */
	if (!list_empty(&dentry->d_subdirs)) {
		spin_unlock(&dcache_lock);
		shrink_dcache_parent(dentry);
		spin_lock(&dcache_lock);
	}

	/*
	 * Somebody else still using it?
	 *
	 * If it's a directory, we can't drop it
	 * for fear of somebody re-populating it
	 * with children (even though dropping it
	 * would make it unreachable from the root,
	 * we might still populate it if it was a
	 * working directory or similar).
	 */
	spin_lock(&dentry->d_lock);
	if (atomic_read(&dentry->d_count) > 1) {
		if (dentry->d_inode && S_ISDIR(dentry->d_inode->i_mode)) {
			spin_unlock(&dentry->d_lock);
			spin_unlock(&dcache_lock);
			return -EBUSY;
		}
	}

	__d_drop(dentry);
	spin_unlock(&dentry->d_lock);
	spin_unlock(&dcache_lock);
	return 0;
}
EXPORT_SYMBOL(d_invalidate);

/* This should be called _only_ with dcache_lock held */

static inline struct dentry * __dget_locked(struct dentry *dentry)
{
	atomic_inc(&dentry->d_count);
	dentry_lru_del_init(dentry);
	return dentry;
}

struct dentry * dget_locked(struct dentry *dentry)
{
	return __dget_locked(dentry);
}
EXPORT_SYMBOL(dget_locked);

/**
 * d_find_alias - grab a hashed alias of inode
 * @inode: inode in question
 * @want_discon:  flag, used by d_splice_alias, to request
 *          that only a DISCONNECTED alias be returned.
 *
 * If inode has a hashed alias, or is a directory and has any alias,
 * acquire the reference to alias and return it. Otherwise return NULL.
 * Notice that if inode is a directory there can be only one alias and
 * it can be unhashed only if it has no children, or if it is the root
 * of a filesystem.
 *
 * If the inode has an IS_ROOT, DCACHE_DISCONNECTED alias, then prefer
 * any other hashed alias over that one unless @want_discon is set,
 * in which case only return an IS_ROOT, DCACHE_DISCONNECTED alias.
 */

static struct dentry * __d_find_alias(struct inode *inode, int want_discon)
{
	struct list_head *head, *next, *tmp;
	struct dentry *alias, *discon_alias=NULL;

	head = &inode->i_dentry;
	next = inode->i_dentry.next;
	while (next != head) {
		tmp = next;
		next = tmp->next;
		prefetch(next);
		alias = list_entry(tmp, struct dentry, d_alias);
 		if (S_ISDIR(inode->i_mode) || !d_unhashed(alias)) {
			if (IS_ROOT(alias) &&
			    (alias->d_flags & DCACHE_DISCONNECTED))
				discon_alias = alias;
			else if (!want_discon) {
				__dget_locked(alias);
				return alias;
			}
		}
	}
	if (discon_alias)
		__dget_locked(discon_alias);
	return discon_alias;
}

struct dentry * d_find_alias(struct inode *inode)
{
	struct dentry *de = NULL;

	if (!list_empty(&inode->i_dentry)) {
		spin_lock(&dcache_lock);
		de = __d_find_alias(inode, 0);
		spin_unlock(&dcache_lock);
	}
	return de;
}
EXPORT_SYMBOL(d_find_alias);

/*
 *	Try to kill dentries associated with this inode.
 * WARNING: you must own a reference to inode.
 */
void d_prune_aliases(struct inode *inode)
{
	struct dentry *dentry;
restart:
	spin_lock(&dcache_lock);
	list_for_each_entry(dentry, &inode->i_dentry, d_alias) {
		spin_lock(&dentry->d_lock);
		if (!atomic_read(&dentry->d_count)) {
			__dget_locked(dentry);
			__d_drop(dentry);
			spin_unlock(&dentry->d_lock);
			spin_unlock(&dcache_lock);
			dput(dentry);
			goto restart;
		}
		spin_unlock(&dentry->d_lock);
	}
	spin_unlock(&dcache_lock);
}
EXPORT_SYMBOL(d_prune_aliases);

/*
 * Throw away a dentry - free the inode, dput the parent.  This requires that
 * the LRU list has already been removed.
 *
 * Try to prune ancestors as well.  This is necessary to prevent
 * quadratic behavior of shrink_dcache_parent(), but is also expected
 * to be beneficial in reducing dentry cache fragmentation.
 */
static void prune_one_dentry(struct dentry * dentry)
	__releases(dentry->d_lock)
	__releases(dcache_lock)
	__acquires(dcache_lock)
{
	__d_drop(dentry);
	dentry = d_kill(dentry);

	/*
	 * Prune ancestors.  Locking is simpler than in dput(),
	 * because dcache_lock needs to be taken anyway.
	 */
	spin_lock(&dcache_lock);
	while (dentry) {
		if (!atomic_dec_and_lock(&dentry->d_count, &dentry->d_lock))
			return;

		if (dentry->d_op && dentry->d_op->d_delete)
			dentry->d_op->d_delete(dentry);
		dentry_lru_del_init(dentry);
		__d_drop(dentry);
		dentry = d_kill(dentry);
		spin_lock(&dcache_lock);
	}
}

/*
 * Shrink the dentry LRU on a given superblock.
 * @sb   : superblock to shrink dentry LRU.
 * @count: If count is NULL, we prune all dentries on superblock.
 * @flags: If flags is non-zero, we need to do special processing based on
 * which flags are set. This means we don't need to maintain multiple
 * similar copies of this loop.
 */
static void __shrink_dcache_sb(struct super_block *sb, int *count, int flags)
{
	LIST_HEAD(referenced);
	LIST_HEAD(tmp);
	struct dentry *dentry;
	int cnt = 0;

	BUG_ON(!sb);
	BUG_ON((flags & DCACHE_REFERENCED) && count == NULL);
	spin_lock(&dcache_lock);
	if (count != NULL)
		/* called from prune_dcache() and shrink_dcache_parent() */
		cnt = *count;
restart:
	if (count == NULL)
		list_splice_init(&sb->s_dentry_lru, &tmp);
	else {
		while (!list_empty(&sb->s_dentry_lru)) {
			dentry = list_entry(sb->s_dentry_lru.prev,
					struct dentry, d_lru);
			BUG_ON(dentry->d_sb != sb);

			spin_lock(&dentry->d_lock);
			/*
			 * If we are honouring the DCACHE_REFERENCED flag and
			 * the dentry has this flag set, don't free it. Clear
			 * the flag and put it back on the LRU.
			 */
			if ((flags & DCACHE_REFERENCED)
				&& (dentry->d_flags & DCACHE_REFERENCED)) {
				dentry->d_flags &= ~DCACHE_REFERENCED;
				list_move(&dentry->d_lru, &referenced);
				spin_unlock(&dentry->d_lock);
			} else {
				list_move_tail(&dentry->d_lru, &tmp);
				spin_unlock(&dentry->d_lock);
				cnt--;
				if (!cnt)
					break;
			}
			cond_resched_lock(&dcache_lock);
		}
	}
	while (!list_empty(&tmp)) {
		dentry = list_entry(tmp.prev, struct dentry, d_lru);
		dentry_lru_del_init(dentry);
		spin_lock(&dentry->d_lock);
		/*
		 * We found an inuse dentry which was not removed from
		 * the LRU because of laziness during lookup.  Do not free
		 * it - just keep it off the LRU list.
		 */
		if (atomic_read(&dentry->d_count)) {
			spin_unlock(&dentry->d_lock);
			continue;
		}
		prune_one_dentry(dentry);
		/* dentry->d_lock was dropped in prune_one_dentry() */
		cond_resched_lock(&dcache_lock);
	}
	if (count == NULL && !list_empty(&sb->s_dentry_lru))
		goto restart;
	if (count != NULL)
		*count = cnt;
	if (!list_empty(&referenced))
		list_splice(&referenced, &sb->s_dentry_lru);
	spin_unlock(&dcache_lock);
}

/**
 * prune_dcache - shrink the dcache
 * @count: number of entries to try to free
 *
 * Shrink the dcache. This is done when we need more memory, or simply when we
 * need to unmount something (at which point we need to unuse all dentries).
 *
 * This function may fail to free any resources if all the dentries are in use.
 */
static void prune_dcache(int count)
{
	struct super_block *sb, *p = NULL;
	int w_count;
	int unused = dentry_stat.nr_unused;
	int prune_ratio;
	int pruned;

	if (unused == 0 || count == 0)
		return;
	spin_lock(&dcache_lock);
	if (count >= unused)
		prune_ratio = 1;
	else
		prune_ratio = unused / count;
	spin_lock(&sb_lock);
	list_for_each_entry(sb, &super_blocks, s_list) {
		if (list_empty(&sb->s_instances))
			continue;
		if (sb->s_nr_dentry_unused == 0)
			continue;
		sb->s_count++;
		/* Now, we reclaim unused dentrins with fairness.
		 * We reclaim them same percentage from each superblock.
		 * We calculate number of dentries to scan on this sb
		 * as follows, but the implementation is arranged to avoid
		 * overflows:
		 * number of dentries to scan on this sb =
		 * count * (number of dentries on this sb /
		 * number of dentries in the machine)
		 */
		spin_unlock(&sb_lock);
		if (prune_ratio != 1)
			w_count = (sb->s_nr_dentry_unused / prune_ratio) + 1;
		else
			w_count = sb->s_nr_dentry_unused;
		pruned = w_count;
		/*
		 * We need to be sure this filesystem isn't being unmounted,
		 * otherwise we could race with generic_shutdown_super(), and
		 * end up holding a reference to an inode while the filesystem
		 * is unmounted.  So we try to get s_umount, and make sure
		 * s_root isn't NULL.
		 */
		if (down_read_trylock(&sb->s_umount)) {
			if ((sb->s_root != NULL) &&
			    (!list_empty(&sb->s_dentry_lru))) {
				spin_unlock(&dcache_lock);
				__shrink_dcache_sb(sb, &w_count,
						DCACHE_REFERENCED);
				pruned -= w_count;
				spin_lock(&dcache_lock);
			}
			up_read(&sb->s_umount);
		}
		spin_lock(&sb_lock);
		if (p)
			__put_super(p);
		count -= pruned;
		p = sb;
		/* more work left to do? */
		if (count <= 0)
			break;
	}
	if (p)
		__put_super(p);
	spin_unlock(&sb_lock);
	spin_unlock(&dcache_lock);
}

/**
 * shrink_dcache_sb - shrink dcache for a superblock
 * @sb: superblock
 *
 * Shrink the dcache for the specified super block. This
 * is used to free the dcache before unmounting a file
 * system
 */
void shrink_dcache_sb(struct super_block * sb)
{
	__shrink_dcache_sb(sb, NULL, 0);
}
EXPORT_SYMBOL(shrink_dcache_sb);

/*
 * destroy a single subtree of dentries for unmount
 * - see the comments on shrink_dcache_for_umount() for a description of the
 *   locking
 */
static void shrink_dcache_for_umount_subtree(struct dentry *dentry)
{
	struct dentry *parent;
	unsigned detached = 0;

	BUG_ON(!IS_ROOT(dentry));

	/* detach this root from the system */
	spin_lock(&dcache_lock);
	dentry_lru_del_init(dentry);
	__d_drop(dentry);
	spin_unlock(&dcache_lock);

	for (;;) {
		/* descend to the first leaf in the current subtree */
		while (!list_empty(&dentry->d_subdirs)) {
			struct dentry *loop;

			/* this is a branch with children - detach all of them
			 * from the system in one go */
			spin_lock(&dcache_lock);
			list_for_each_entry(loop, &dentry->d_subdirs,
					    d_u.d_child) {
				dentry_lru_del_init(loop);
				__d_drop(loop);
				cond_resched_lock(&dcache_lock);
			}
			spin_unlock(&dcache_lock);

			/* move to the first child */
			dentry = list_entry(dentry->d_subdirs.next,
					    struct dentry, d_u.d_child);
		}

		/* consume the dentries from this leaf up through its parents
		 * until we find one with children or run out altogether */
		do {
			struct inode *inode;

			if (atomic_read(&dentry->d_count) != 0) {
				printk(KERN_ERR
				       "BUG: Dentry %p{i=%lx,n=%s}"
				       " still in use (%d)"
				       " [unmount of %s %s]\n",
				       dentry,
				       dentry->d_inode ?
				       dentry->d_inode->i_ino : 0UL,
				       dentry->d_name.name,
				       atomic_read(&dentry->d_count),
				       dentry->d_sb->s_type->name,
				       dentry->d_sb->s_id);
				BUG();
			}

			if (IS_ROOT(dentry))
				parent = NULL;
			else {
				parent = dentry->d_parent;
				atomic_dec(&parent->d_count);
			}

			list_del(&dentry->d_u.d_child);
			detached++;

			inode = dentry->d_inode;
			if (inode) {
				dentry->d_inode = NULL;
				list_del_init(&dentry->d_alias);
				if (dentry->d_op && dentry->d_op->d_iput)
					dentry->d_op->d_iput(dentry, inode);
				else
					iput(inode);
			}

			d_free(dentry);

			/* finished when we fall off the top of the tree,
			 * otherwise we ascend to the parent and move to the
			 * next sibling if there is one */
			if (!parent)
				goto out;

			dentry = parent;

		} while (list_empty(&dentry->d_subdirs));

		dentry = list_entry(dentry->d_subdirs.next,
				    struct dentry, d_u.d_child);
	}
out:
	/* several dentries were freed, need to correct nr_dentry */
	spin_lock(&dcache_lock);
	dentry_stat.nr_dentry -= detached;
	spin_unlock(&dcache_lock);
}

/*
 * destroy the dentries attached to a superblock on unmounting
 * - we don't need to use dentry->d_lock, and only need dcache_lock when
 *   removing the dentry from the system lists and hashes because:
 *   - the superblock is detached from all mountings and open files, so the
 *     dentry trees will not be rearranged by the VFS
 *   - s_umount is write-locked, so the memory pressure shrinker will ignore
 *     any dentries belonging to this superblock that it comes across
 *   - the filesystem itself is no longer permitted to rearrange the dentries
 *     in this superblock
 */
void shrink_dcache_for_umount(struct super_block *sb)
{
	struct dentry *dentry;

	if (down_read_trylock(&sb->s_umount))
		BUG();

	dentry = sb->s_root;
	sb->s_root = NULL;
	atomic_dec(&dentry->d_count);
	shrink_dcache_for_umount_subtree(dentry);

	while (!hlist_empty(&sb->s_anon)) {
		dentry = hlist_entry(sb->s_anon.first, struct dentry, d_hash);
		shrink_dcache_for_umount_subtree(dentry);
	}
}

/*
 * Search for at least 1 mount point in the dentry's subdirs.
 * We descend to the next level whenever the d_subdirs
 * list is non-empty and continue searching.
 */
 
/**
 * have_submounts - check for mounts over a dentry
 * @parent: dentry to check.
 *
 * Return true if the parent or its subdirectories contain
 * a mount point
 */
 
int have_submounts(struct dentry *parent)
{
	struct dentry *this_parent = parent;
	struct list_head *next;

	spin_lock(&dcache_lock);
	if (d_mountpoint(parent))
		goto positive;
repeat:
	next = this_parent->d_subdirs.next;
resume:
	while (next != &this_parent->d_subdirs) {
		struct list_head *tmp = next;
		struct dentry *dentry = list_entry(tmp, struct dentry, d_u.d_child);
		next = tmp->next;
		/* Have we found a mount point ? */
		if (d_mountpoint(dentry))
			goto positive;
		if (!list_empty(&dentry->d_subdirs)) {
			this_parent = dentry;
			goto repeat;
		}
	}
	/*
	 * All done at this level ... ascend and resume the search.
	 */
	if (this_parent != parent) {
		next = this_parent->d_u.d_child.next;
		this_parent = this_parent->d_parent;
		goto resume;
	}
	spin_unlock(&dcache_lock);
	return 0; /* No mount points found in tree */
positive:
	spin_unlock(&dcache_lock);
	return 1;
}
EXPORT_SYMBOL(have_submounts);

/*
 * Search the dentry child list for the specified parent,
 * and move any unused dentries to the end of the unused
 * list for prune_dcache(). We descend to the next level
 * whenever the d_subdirs list is non-empty and continue
 * searching.
 *
 * It returns zero iff there are no unused children,
 * otherwise  it returns the number of children moved to
 * the end of the unused list. This may not be the total
 * number of unused children, because select_parent can
 * drop the lock and return early due to latency
 * constraints.
 */
static int select_parent(struct dentry * parent)
{
	struct dentry *this_parent = parent;
	struct list_head *next;
	int found = 0;

	spin_lock(&dcache_lock);
repeat:
	next = this_parent->d_subdirs.next;
resume:
	while (next != &this_parent->d_subdirs) {
		struct list_head *tmp = next;
		struct dentry *dentry = list_entry(tmp, struct dentry, d_u.d_child);
		next = tmp->next;

		dentry_lru_del_init(dentry);
		/* 
		 * move only zero ref count dentries to the end 
		 * of the unused list for prune_dcache
		 */
		if (!atomic_read(&dentry->d_count)) {
			dentry_lru_add_tail(dentry);
			found++;
		}

		/*
		 * We can return to the caller if we have found some (this
		 * ensures forward progress). We'll be coming back to find
		 * the rest.
		 */
		if (found && need_resched())
			goto out;

		/*
		 * Descend a level if the d_subdirs list is non-empty.
		 */
		if (!list_empty(&dentry->d_subdirs)) {
			this_parent = dentry;
			goto repeat;
		}
	}
	/*
	 * All done at this level ... ascend and resume the search.
	 */
	if (this_parent != parent) {
		next = this_parent->d_u.d_child.next;
		this_parent = this_parent->d_parent;
		goto resume;
	}
out:
	spin_unlock(&dcache_lock);
	return found;
}

/**
 * shrink_dcache_parent - prune dcache
 * @parent: parent of entries to prune
 *
 * Prune the dcache to remove unused children of the parent dentry.
 */
 
void shrink_dcache_parent(struct dentry * parent)
{
	struct super_block *sb = parent->d_sb;
	int found;

	while ((found = select_parent(parent)) != 0)
		__shrink_dcache_sb(sb, &found, 0);
}
EXPORT_SYMBOL(shrink_dcache_parent);

/*
 * Scan `nr' dentries and return the number which remain.
 *
 * We need to avoid reentering the filesystem if the caller is performing a
 * GFP_NOFS allocation attempt.  One example deadlock is:
 *
 * ext2_new_block->getblk->GFP->shrink_dcache_memory->prune_dcache->
 * prune_one_dentry->dput->dentry_iput->iput->inode->i_sb->s_op->put_inode->
 * ext2_discard_prealloc->ext2_free_blocks->lock_super->DEADLOCK.
 *
 * In this case we return -1 to tell the caller that we baled.
 */
static int shrink_dcache_memory(struct shrinker *shrink, int nr, gfp_t gfp_mask)
{
	if (nr) {
		if (!(gfp_mask & __GFP_FS))
			return -1;
		prune_dcache(nr);
	}
	return (dentry_stat.nr_unused / 100) * sysctl_vfs_cache_pressure;
}

static struct shrinker dcache_shrinker = {
	.shrink = shrink_dcache_memory,
	.seeks = DEFAULT_SEEKS,
};

/**
 * d_alloc	-	allocate a dcache entry
 * @parent: parent of entry to allocate
 * @name: qstr of the name
 *
 * Allocates a dentry. It returns %NULL if there is insufficient memory
 * available. On a success the dentry is returned. The name passed in is
 * copied and the copy passed in may be reused after this call.
 */
 
struct dentry *d_alloc(struct dentry * parent, const struct qstr *name)
{
	struct dentry *dentry;
	char *dname;

	dentry = kmem_cache_alloc(dentry_cache, GFP_KERNEL);
	if (!dentry)
		return NULL;

	if (name->len > DNAME_INLINE_LEN-1) {
		dname = kmalloc(name->len + 1, GFP_KERNEL);
		if (!dname) {
			kmem_cache_free(dentry_cache, dentry); 
			return NULL;
		}
	} else  {
		dname = dentry->d_iname;
	}	
	dentry->d_name.name = dname;

	dentry->d_name.len = name->len;
	dentry->d_name.hash = name->hash;
	memcpy(dname, name->name, name->len);
	dname[name->len] = 0;

	atomic_set(&dentry->d_count, 1);
	dentry->d_flags = DCACHE_UNHASHED;
	spin_lock_init(&dentry->d_lock);
	dentry->d_inode = NULL;
	dentry->d_parent = NULL;
	dentry->d_sb = NULL;
	dentry->d_op = NULL;
	dentry->d_fsdata = NULL;
	dentry->d_mounted = 0;
	INIT_HLIST_NODE(&dentry->d_hash);
	INIT_LIST_HEAD(&dentry->d_lru);
	INIT_LIST_HEAD(&dentry->d_subdirs);
	INIT_LIST_HEAD(&dentry->d_alias);

	if (parent) {
		dentry->d_parent = dget(parent);
		dentry->d_sb = parent->d_sb;
	} else {
		INIT_LIST_HEAD(&dentry->d_u.d_child);
	}

	spin_lock(&dcache_lock);
	if (parent)
		list_add(&dentry->d_u.d_child, &parent->d_subdirs);
	dentry_stat.nr_dentry++;
	spin_unlock(&dcache_lock);

	return dentry;
}
EXPORT_SYMBOL(d_alloc);

struct dentry *d_alloc_name(struct dentry *parent, const char *name)
{
	struct qstr q;

	q.name = name;
	q.len = strlen(name);
	q.hash = full_name_hash(q.name, q.len);
	return d_alloc(parent, &q);
}
EXPORT_SYMBOL(d_alloc_name);

/* the caller must hold dcache_lock */
static void __d_instantiate(struct dentry *dentry, struct inode *inode)
{
	if (inode)
		list_add(&dentry->d_alias, &inode->i_dentry);
	dentry->d_inode = inode;
	fsnotify_d_instantiate(dentry, inode);
}

/**
 * d_instantiate - fill in inode information for a dentry
 * @entry: dentry to complete
 * @inode: inode to attach to this dentry
 *
 * Fill in inode information in the entry.
 *
 * This turns negative dentries into productive full members
 * of society.
 *
 * NOTE! This assumes that the inode count has been incremented
 * (or otherwise set) by the caller to indicate that it is now
 * in use by the dcache.
 */
 
void d_instantiate(struct dentry *entry, struct inode * inode)
{
	BUG_ON(!list_empty(&entry->d_alias));
	spin_lock(&dcache_lock);
	__d_instantiate(entry, inode);
	spin_unlock(&dcache_lock);
	security_d_instantiate(entry, inode);
}
EXPORT_SYMBOL(d_instantiate);

/**
 * d_instantiate_unique - instantiate a non-aliased dentry
 * @entry: dentry to instantiate
 * @inode: inode to attach to this dentry
 *
 * Fill in inode information in the entry. On success, it returns NULL.
 * If an unhashed alias of "entry" already exists, then we return the
 * aliased dentry instead and drop one reference to inode.
 *
 * Note that in order to avoid conflicts with rename() etc, the caller
 * had better be holding the parent directory semaphore.
 *
 * This also assumes that the inode count has been incremented
 * (or otherwise set) by the caller to indicate that it is now
 * in use by the dcache.
 */
static struct dentry *__d_instantiate_unique(struct dentry *entry,
					     struct inode *inode)
{
	struct dentry *alias;
	int len = entry->d_name.len;
	const char *name = entry->d_name.name;
	unsigned int hash = entry->d_name.hash;

	if (!inode) {
		__d_instantiate(entry, NULL);
		return NULL;
	}

	list_for_each_entry(alias, &inode->i_dentry, d_alias) {
		struct qstr *qstr = &alias->d_name;

		if (qstr->hash != hash)
			continue;
		if (alias->d_parent != entry->d_parent)
			continue;
		if (qstr->len != len)
			continue;
		if (memcmp(qstr->name, name, len))
			continue;
		dget_locked(alias);
		return alias;
	}

	__d_instantiate(entry, inode);
	return NULL;
}

struct dentry *d_instantiate_unique(struct dentry *entry, struct inode *inode)
{
	struct dentry *result;

	BUG_ON(!list_empty(&entry->d_alias));

	spin_lock(&dcache_lock);
	result = __d_instantiate_unique(entry, inode);
	spin_unlock(&dcache_lock);

	if (!result) {
		security_d_instantiate(entry, inode);
		return NULL;
	}

	BUG_ON(!d_unhashed(result));
	iput(inode);
	return result;
}

EXPORT_SYMBOL(d_instantiate_unique);

/**
 * d_alloc_root - allocate root dentry
 * @root_inode: inode to allocate the root for
 *
 * Allocate a root ("/") dentry for the inode given. The inode is
 * instantiated and returned. %NULL is returned if there is insufficient
 * memory or the inode passed is %NULL.
 */
 
struct dentry * d_alloc_root(struct inode * root_inode)
{
	struct dentry *res = NULL;

	if (root_inode) {
		static const struct qstr name = { .name = "/", .len = 1 };

		res = d_alloc(NULL, &name);
		if (res) {
			res->d_sb = root_inode->i_sb;
			res->d_parent = res;
			d_instantiate(res, root_inode);
		}
	}
	return res;
}
EXPORT_SYMBOL(d_alloc_root);

static inline struct hlist_head *d_hash(struct dentry *parent,
					unsigned long hash)
{
	hash += ((unsigned long) parent ^ GOLDEN_RATIO_PRIME) / L1_CACHE_BYTES;
	hash = hash ^ ((hash ^ GOLDEN_RATIO_PRIME) >> D_HASHBITS);
	return dentry_hashtable + (hash & D_HASHMASK);
}

/**
 * d_obtain_alias - find or allocate a dentry for a given inode
 * @inode: inode to allocate the dentry for
 *
 * Obtain a dentry for an inode resulting from NFS filehandle conversion or
 * similar open by handle operations.  The returned dentry may be anonymous,
 * or may have a full name (if the inode was already in the cache).
 *
 * When called on a directory inode, we must ensure that the inode only ever
 * has one dentry.  If a dentry is found, that is returned instead of
 * allocating a new one.
 *
 * On successful return, the reference to the inode has been transferred
 * to the dentry.  In case of an error the reference on the inode is released.
 * To make it easier to use in export operations a %NULL or IS_ERR inode may
 * be passed in and will be the error will be propagate to the return value,
 * with a %NULL @inode replaced by ERR_PTR(-ESTALE).
 */
struct dentry *d_obtain_alias(struct inode *inode)
{
	static const struct qstr anonstring = { .name = "" };
	struct dentry *tmp;
	struct dentry *res;

	if (!inode)
		return ERR_PTR(-ESTALE);
	if (IS_ERR(inode))
		return ERR_CAST(inode);

	res = d_find_alias(inode);
	if (res)
		goto out_iput;

	tmp = d_alloc(NULL, &anonstring);
	if (!tmp) {
		res = ERR_PTR(-ENOMEM);
		goto out_iput;
	}
	tmp->d_parent = tmp; /* make sure dput doesn't croak */

	spin_lock(&dcache_lock);
	res = __d_find_alias(inode, 0);
	if (res) {
		spin_unlock(&dcache_lock);
		dput(tmp);
		goto out_iput;
	}

	/* attach a disconnected dentry */
	spin_lock(&tmp->d_lock);
	tmp->d_sb = inode->i_sb;
	tmp->d_inode = inode;
	tmp->d_flags |= DCACHE_DISCONNECTED;
	tmp->d_flags &= ~DCACHE_UNHASHED;
	list_add(&tmp->d_alias, &inode->i_dentry);
	hlist_add_head(&tmp->d_hash, &inode->i_sb->s_anon);
	spin_unlock(&tmp->d_lock);

	spin_unlock(&dcache_lock);
	return tmp;

 out_iput:
	iput(inode);
	return res;
}
EXPORT_SYMBOL(d_obtain_alias);

/**
 * d_splice_alias - splice a disconnected dentry into the tree if one exists
 * @inode:  the inode which may have a disconnected dentry
 * @dentry: a negative dentry which we want to point to the inode.
 *
 * If inode is a directory and has a 'disconnected' dentry (i.e. IS_ROOT and
 * DCACHE_DISCONNECTED), then d_move that in place of the given dentry
 * and return it, else simply d_add the inode to the dentry and return NULL.
 *
 * This is needed in the lookup routine of any filesystem that is exportable
 * (via knfsd) so that we can build dcache paths to directories effectively.
 *
 * If a dentry was found and moved, then it is returned.  Otherwise NULL
 * is returned.  This matches the expected return value of ->lookup.
 *
 */
struct dentry *d_splice_alias(struct inode *inode, struct dentry *dentry)
{
	struct dentry *new = NULL;

	if (inode && S_ISDIR(inode->i_mode)) {
		spin_lock(&dcache_lock);
		new = __d_find_alias(inode, 1);
		if (new) {
			BUG_ON(!(new->d_flags & DCACHE_DISCONNECTED));
			spin_unlock(&dcache_lock);
			security_d_instantiate(new, inode);
			d_move(new, dentry);
			iput(inode);
		} else {
			/* already taking dcache_lock, so d_add() by hand */
			__d_instantiate(dentry, inode);
			spin_unlock(&dcache_lock);
			security_d_instantiate(dentry, inode);
			d_rehash(dentry);
		}
	} else
		d_add(dentry, inode);
	return new;
}
EXPORT_SYMBOL(d_splice_alias);

/**
 * d_add_ci - lookup or allocate new dentry with case-exact name
 * @inode:  the inode case-insensitive lookup has found
 * @dentry: the negative dentry that was passed to the parent's lookup func
 * @name:   the case-exact name to be associated with the returned dentry
 *
 * This is to avoid filling the dcache with case-insensitive names to the
 * same inode, only the actual correct case is stored in the dcache for
 * case-insensitive filesystems.
 *
 * For a case-insensitive lookup match and if the the case-exact dentry
 * already exists in in the dcache, use it and return it.
 *
 * If no entry exists with the exact case name, allocate new dentry with
 * the exact case, and return the spliced entry.
 */
struct dentry *d_add_ci(struct dentry *dentry, struct inode *inode,
			struct qstr *name)
{
	int error;
	struct dentry *found;
	struct dentry *new;

	/*
	 * First check if a dentry matching the name already exists,
	 * if not go ahead and create it now.
	 */
	found = d_hash_and_lookup(dentry->d_parent, name);
	if (!found) {
		new = d_alloc(dentry->d_parent, name);
		if (!new) {
			error = -ENOMEM;
			goto err_out;
		}

		found = d_splice_alias(inode, new);
		if (found) {
			dput(new);
			return found;
		}
		return new;
	}

	/*
	 * If a matching dentry exists, and it's not negative use it.
	 *
	 * Decrement the reference count to balance the iget() done
	 * earlier on.
	 */
	if (found->d_inode) {
		if (unlikely(found->d_inode != inode)) {
			/* This can't happen because bad inodes are unhashed. */
			BUG_ON(!is_bad_inode(inode));
			BUG_ON(!is_bad_inode(found->d_inode));
		}
		iput(inode);
		return found;
	}

	/*
	 * Negative dentry: instantiate it unless the inode is a directory and
	 * already has a dentry.
	 */
	spin_lock(&dcache_lock);
	if (!S_ISDIR(inode->i_mode) || list_empty(&inode->i_dentry)) {
		__d_instantiate(found, inode);
		spin_unlock(&dcache_lock);
		security_d_instantiate(found, inode);
		return found;
	}

	/*
	 * In case a directory already has a (disconnected) entry grab a
	 * reference to it, move it in place and use it.
	 */
	new = list_entry(inode->i_dentry.next, struct dentry, d_alias);
	dget_locked(new);
	spin_unlock(&dcache_lock);
	security_d_instantiate(found, inode);
	d_move(new, found);
	iput(inode);
	dput(found);
	return new;

err_out:
	iput(inode);
	return ERR_PTR(error);
}
EXPORT_SYMBOL(d_add_ci);

/**
 * d_lookup - search for a dentry
 * @parent: parent dentry
 * @name: qstr of name we wish to find
 * Returns: dentry, or NULL
 *
 * d_lookup searches the children of the parent dentry for the name in
 * question. If the dentry is found its reference count is incremented and the
 * dentry is returned. The caller must use dput to free the entry when it has
 * finished using it. %NULL is returned if the dentry does not exist.
 */
struct dentry * d_lookup(struct dentry * parent, struct qstr * name)
{
	struct dentry * dentry = NULL;
	unsigned long seq;

        do {
                seq = read_seqbegin(&rename_lock);
                dentry = __d_lookup(parent, name);
                if (dentry)
			break;
	} while (read_seqretry(&rename_lock, seq));
	return dentry;
}
EXPORT_SYMBOL(d_lookup);

/*
 * __d_lookup - search for a dentry (racy)
 * @parent: parent dentry
 * @name: qstr of name we wish to find
 * Returns: dentry, or NULL
 *
 * __d_lookup is like d_lookup, however it may (rarely) return a
 * false-negative result due to unrelated rename activity.
 *
 * __d_lookup is slightly faster by avoiding rename_lock read seqlock,
 * however it must be used carefully, eg. with a following d_lookup in
 * the case of failure.
 *
 * __d_lookup callers must be commented.
 */
struct dentry * __d_lookup(struct dentry * parent, struct qstr * name)
{
	unsigned int len = name->len;
	unsigned int hash = name->hash;
	const unsigned char *str = name->name;
	struct hlist_head *head = d_hash(parent,hash);
	struct dentry *found = NULL;
	struct hlist_node *node;
	struct dentry *dentry;

	/*
	 * The hash list is protected using RCU.
	 *
	 * Take d_lock when comparing a candidate dentry, to avoid races
	 * with d_move().
	 *
	 * It is possible that concurrent renames can mess up our list
	 * walk here and result in missing our dentry, resulting in the
	 * false-negative result. d_lookup() protects against concurrent
	 * renames using rename_lock seqlock.
	 *
	 * See Documentation/vfs/dcache-locking.txt for more details.
	 */
	rcu_read_lock();
	
	hlist_for_each_entry_rcu(dentry, node, head, d_hash) {
		struct qstr *qstr;

		if (dentry->d_name.hash != hash)
			continue;
		if (dentry->d_parent != parent)
			continue;

		spin_lock(&dentry->d_lock);

		/*
		 * Recheck the dentry after taking the lock - d_move may have
		 * changed things. Don't bother checking the hash because
		 * we're about to compare the whole name anyway.
		 */
		if (dentry->d_parent != parent)
			goto next;

		/* non-existing due to RCU? */
		if (d_unhashed(dentry))
			goto next;

		/*
		 * It is safe to compare names since d_move() cannot
		 * change the qstr (protected by d_lock).
		 */
		qstr = &dentry->d_name;
		if (parent->d_op && parent->d_op->d_compare) {
			if (parent->d_op->d_compare(parent, qstr, name))
				goto next;
		} else {
			if (qstr->len != len)
				goto next;
			if (memcmp(qstr->name, str, len))
				goto next;
		}

		atomic_inc(&dentry->d_count);
		found = dentry;
		spin_unlock(&dentry->d_lock);
		break;
next:
		spin_unlock(&dentry->d_lock);
 	}
 	rcu_read_unlock();

 	return found;
}

/**
 * d_hash_and_lookup - hash the qstr then search for a dentry
 * @dir: Directory to search in
 * @name: qstr of name we wish to find
 *
 * On hash failure or on lookup failure NULL is returned.
 */
struct dentry *d_hash_and_lookup(struct dentry *dir, struct qstr *name)
{
	struct dentry *dentry = NULL;

	/*
	 * Check for a fs-specific hash function. Note that we must
	 * calculate the standard hash first, as the d_op->d_hash()
	 * routine may choose to leave the hash value unchanged.
	 */
	name->hash = full_name_hash(name->name, name->len);
	if (dir->d_op && dir->d_op->d_hash) {
		if (dir->d_op->d_hash(dir, name) < 0)
			goto out;
	}
	dentry = d_lookup(dir, name);
out:
	return dentry;
}

/**
 * d_validate - verify dentry provided from insecure source
 * @dentry: The dentry alleged to be valid child of @dparent
 * @dparent: The parent dentry (known to be valid)
 *
 * An insecure source has sent us a dentry, here we verify it and dget() it.
 * This is used by ncpfs in its readdir implementation.
 * Zero is returned in the dentry is invalid.
 */
 
int d_validate(struct dentry *dentry, struct dentry *dparent)
{
	struct hlist_head *base;
	struct hlist_node *lhp;

	/* Check whether the ptr might be valid at all.. */
	if (!kmem_ptr_validate(dentry_cache, dentry))
		goto out;

	if (dentry->d_parent != dparent)
		goto out;

	spin_lock(&dcache_lock);
	base = d_hash(dparent, dentry->d_name.hash);
	hlist_for_each(lhp,base) { 
		/* hlist_for_each_entry_rcu() not required for d_hash list
		 * as it is parsed under dcache_lock
		 */
		if (dentry == hlist_entry(lhp, struct dentry, d_hash)) {
			__dget_locked(dentry);
			spin_unlock(&dcache_lock);
			return 1;
		}
	}
	spin_unlock(&dcache_lock);
out:
	return 0;
}
EXPORT_SYMBOL(d_validate);

/*
 * When a file is deleted, we have two options:
 * - turn this dentry into a negative dentry
 * - unhash this dentry and free it.
 *
 * Usually, we want to just turn this into
 * a negative dentry, but if anybody else is
 * currently using the dentry or the inode
 * we can't do that and we fall back on removing
 * it from the hash queues and waiting for
 * it to be deleted later when it has no users
 */
 
/**
 * d_delete - delete a dentry
 * @dentry: The dentry to delete
 *
 * Turn the dentry into a negative dentry if possible, otherwise
 * remove it from the hash queues so it can be deleted later
 */
 
void d_delete(struct dentry * dentry)
{
	int isdir = 0;
	/*
	 * Are we the only user?
	 */
	spin_lock(&dcache_lock);
	spin_lock(&dentry->d_lock);
	isdir = S_ISDIR(dentry->d_inode->i_mode);
	if (atomic_read(&dentry->d_count) == 1) {
		dentry->d_flags &= ~DCACHE_CANT_MOUNT;
		dentry_iput(dentry);
		fsnotify_nameremove(dentry, isdir);
		return;
	}

	if (!d_unhashed(dentry))
		__d_drop(dentry);

	spin_unlock(&dentry->d_lock);
	spin_unlock(&dcache_lock);

	fsnotify_nameremove(dentry, isdir);
}
EXPORT_SYMBOL(d_delete);

static void __d_rehash(struct dentry * entry, struct hlist_head *list)
{

 	entry->d_flags &= ~DCACHE_UNHASHED;
 	hlist_add_head_rcu(&entry->d_hash, list);
}

static void _d_rehash(struct dentry * entry)
{
	__d_rehash(entry, d_hash(entry->d_parent, entry->d_name.hash));
}

/**
 * d_rehash	- add an entry back to the hash
 * @entry: dentry to add to the hash
 *
 * Adds a dentry to the hash according to its name.
 */
 
void d_rehash(struct dentry * entry)
{
	spin_lock(&dcache_lock);
	spin_lock(&entry->d_lock);
	_d_rehash(entry);
	spin_unlock(&entry->d_lock);
	spin_unlock(&dcache_lock);
}
EXPORT_SYMBOL(d_rehash);

/*
 * When switching names, the actual string doesn't strictly have to
 * be preserved in the target - because we're dropping the target
 * anyway. As such, we can just do a simple memcpy() to copy over
 * the new name before we switch.
 *
 * Note that we have to be a lot more careful about getting the hash
 * switched - we have to switch the hash value properly even if it
 * then no longer matches the actual (corrupted) string of the target.
 * The hash value has to match the hash queue that the dentry is on..
 */
static void switch_names(struct dentry *dentry, struct dentry *target)
{
	if (dname_external(target)) {
		if (dname_external(dentry)) {
			/*
			 * Both external: swap the pointers
			 */
			swap(target->d_name.name, dentry->d_name.name);
		} else {
			/*
			 * dentry:internal, target:external.  Steal target's
			 * storage and make target internal.
			 */
			memcpy(target->d_iname, dentry->d_name.name,
					dentry->d_name.len + 1);
			dentry->d_name.name = target->d_name.name;
			target->d_name.name = target->d_iname;
		}
	} else {
		if (dname_external(dentry)) {
			/*
			 * dentry:external, target:internal.  Give dentry's
			 * storage to target and make dentry internal
			 */
			memcpy(dentry->d_iname, target->d_name.name,
					target->d_name.len + 1);
			target->d_name.name = dentry->d_name.name;
			dentry->d_name.name = dentry->d_iname;
		} else {
			/*
			 * Both are internal.  Just copy target to dentry
			 */
			memcpy(dentry->d_iname, target->d_name.name,
					target->d_name.len + 1);
			dentry->d_name.len = target->d_name.len;
			return;
		}
	}
	swap(dentry->d_name.len, target->d_name.len);
}

/*
 * We cannibalize "target" when moving dentry on top of it,
 * because it's going to be thrown away anyway. We could be more
 * polite about it, though.
 *
 * This forceful removal will result in ugly /proc output if
 * somebody holds a file open that got deleted due to a rename.
 * We could be nicer about the deleted file, and let it show
 * up under the name it had before it was deleted rather than
 * under the original name of the file that was moved on top of it.
 */
 
/*
 * d_move_locked - move a dentry
 * @dentry: entry to move
 * @target: new dentry
 *
 * Update the dcache to reflect the move of a file name. Negative
 * dcache entries should not be moved in this way.
 */
static void d_move_locked(struct dentry * dentry, struct dentry * target)
{
	struct hlist_head *list;

	if (!dentry->d_inode)
		printk(KERN_WARNING "VFS: moving negative dcache entry\n");

	write_seqlock(&rename_lock);
	/*
	 * XXXX: do we really need to take target->d_lock?
	 */
	if (target < dentry) {
		spin_lock(&target->d_lock);
		spin_lock_nested(&dentry->d_lock, DENTRY_D_LOCK_NESTED);
	} else {
		spin_lock(&dentry->d_lock);
		spin_lock_nested(&target->d_lock, DENTRY_D_LOCK_NESTED);
	}

	/* Move the dentry to the target hash queue, if on different bucket */
	if (d_unhashed(dentry))
		goto already_unhashed;

	hlist_del_rcu(&dentry->d_hash);

already_unhashed:
	list = d_hash(target->d_parent, target->d_name.hash);
	__d_rehash(dentry, list);

	/* Unhash the target: dput() will then get rid of it */
	__d_drop(target);

	list_del(&dentry->d_u.d_child);
	list_del(&target->d_u.d_child);

	/* Switch the names.. */
	switch_names(dentry, target);
	swap(dentry->d_name.hash, target->d_name.hash);

	/* ... and switch the parents */
	if (IS_ROOT(dentry)) {
		dentry->d_parent = target->d_parent;
		target->d_parent = target;
		INIT_LIST_HEAD(&target->d_u.d_child);
	} else {
		swap(dentry->d_parent, target->d_parent);

		/* And add them back to the (new) parent lists */
		list_add(&target->d_u.d_child, &target->d_parent->d_subdirs);
	}

	list_add(&dentry->d_u.d_child, &dentry->d_parent->d_subdirs);
	spin_unlock(&target->d_lock);
	fsnotify_d_move(dentry);
	spin_unlock(&dentry->d_lock);
	write_sequnlock(&rename_lock);
}

/**
 * d_move - move a dentry
 * @dentry: entry to move
 * @target: new dentry
 *
 * Update the dcache to reflect the move of a file name. Negative
 * dcache entries should not be moved in this way.
 */

void d_move(struct dentry * dentry, struct dentry * target)
{
	spin_lock(&dcache_lock);
	d_move_locked(dentry, target);
	spin_unlock(&dcache_lock);
}
EXPORT_SYMBOL(d_move);

/**
 * d_ancestor - search for an ancestor
 * @p1: ancestor dentry
 * @p2: child dentry
 *
 * Returns the ancestor dentry of p2 which is a child of p1, if p1 is
 * an ancestor of p2, else NULL.
 */
struct dentry *d_ancestor(struct dentry *p1, struct dentry *p2)
{
	struct dentry *p;

	for (p = p2; !IS_ROOT(p); p = p->d_parent) {
		if (p->d_parent == p1)
			return p;
	}
	return NULL;
}

/*
 * This helper attempts to cope with remotely renamed directories
 *
 * It assumes that the caller is already holding
 * dentry->d_parent->d_inode->i_mutex and the dcache_lock
 *
 * Note: If ever the locking in lock_rename() changes, then please
 * remember to update this too...
 */
static struct dentry *__d_unalias(struct dentry *dentry, struct dentry *alias)
	__releases(dcache_lock)
{
	struct mutex *m1 = NULL, *m2 = NULL;
	struct dentry *ret;

	/* If alias and dentry share a parent, then no extra locks required */
	if (alias->d_parent == dentry->d_parent)
		goto out_unalias;

	/* Check for loops */
	ret = ERR_PTR(-ELOOP);
	if (d_ancestor(alias, dentry))
		goto out_err;

	/* See lock_rename() */
	ret = ERR_PTR(-EBUSY);
	if (!mutex_trylock(&dentry->d_sb->s_vfs_rename_mutex))
		goto out_err;
	m1 = &dentry->d_sb->s_vfs_rename_mutex;
	if (!mutex_trylock(&alias->d_parent->d_inode->i_mutex))
		goto out_err;
	m2 = &alias->d_parent->d_inode->i_mutex;
out_unalias:
	d_move_locked(alias, dentry);
	ret = alias;
out_err:
	spin_unlock(&dcache_lock);
	if (m2)
		mutex_unlock(m2);
	if (m1)
		mutex_unlock(m1);
	return ret;
}

/*
 * Prepare an anonymous dentry for life in the superblock's dentry tree as a
 * named dentry in place of the dentry to be replaced.
 */
static void __d_materialise_dentry(struct dentry *dentry, struct dentry *anon)
{
	struct dentry *dparent, *aparent;

	switch_names(dentry, anon);
	swap(dentry->d_name.hash, anon->d_name.hash);

	dparent = dentry->d_parent;
	aparent = anon->d_parent;

	dentry->d_parent = (aparent == anon) ? dentry : aparent;
	list_del(&dentry->d_u.d_child);
	if (!IS_ROOT(dentry))
		list_add(&dentry->d_u.d_child, &dentry->d_parent->d_subdirs);
	else
		INIT_LIST_HEAD(&dentry->d_u.d_child);

	anon->d_parent = (dparent == dentry) ? anon : dparent;
	list_del(&anon->d_u.d_child);
	if (!IS_ROOT(anon))
		list_add(&anon->d_u.d_child, &anon->d_parent->d_subdirs);
	else
		INIT_LIST_HEAD(&anon->d_u.d_child);

	anon->d_flags &= ~DCACHE_DISCONNECTED;
}

/**
 * d_materialise_unique - introduce an inode into the tree
 * @dentry: candidate dentry
 * @inode: inode to bind to the dentry, to which aliases may be attached
 *
 * Introduces an dentry into the tree, substituting an extant disconnected
 * root directory alias in its place if there is one
 */
struct dentry *d_materialise_unique(struct dentry *dentry, struct inode *inode)
{
	struct dentry *actual;

	BUG_ON(!d_unhashed(dentry));

	spin_lock(&dcache_lock);

	if (!inode) {
		actual = dentry;
		__d_instantiate(dentry, NULL);
		goto found_lock;
	}

	if (S_ISDIR(inode->i_mode)) {
		struct dentry *alias;

		/* Does an aliased dentry already exist? */
		alias = __d_find_alias(inode, 0);
		if (alias) {
			actual = alias;
			/* Is this an anonymous mountpoint that we could splice
			 * into our tree? */
			if (IS_ROOT(alias)) {
				spin_lock(&alias->d_lock);
				__d_materialise_dentry(dentry, alias);
				__d_drop(alias);
				goto found;
			}
			/* Nope, but we must(!) avoid directory aliasing */
			actual = __d_unalias(dentry, alias);
			if (IS_ERR(actual))
				dput(alias);
			goto out_nolock;
		}
	}

	/* Add a unique reference */
	actual = __d_instantiate_unique(dentry, inode);
	if (!actual)
		actual = dentry;
	else if (unlikely(!d_unhashed(actual)))
		goto shouldnt_be_hashed;

found_lock:
	spin_lock(&actual->d_lock);
found:
	_d_rehash(actual);
	spin_unlock(&actual->d_lock);
	spin_unlock(&dcache_lock);
out_nolock:
	if (actual == dentry) {
		security_d_instantiate(dentry, inode);
		return NULL;
	}

	iput(inode);
	return actual;

shouldnt_be_hashed:
	spin_unlock(&dcache_lock);
	BUG();
}
EXPORT_SYMBOL_GPL(d_materialise_unique);

static int prepend(char **buffer, int *buflen, const char *str, int namelen)
{
	*buflen -= namelen;
	if (*buflen < 0)
		return -ENAMETOOLONG;
	*buffer -= namelen;
	memcpy(*buffer, str, namelen);
	return 0;
}

static int prepend_name(char **buffer, int *buflen, struct qstr *name)
{
	return prepend(buffer, buflen, name->name, name->len);
}

/**
 * Prepend path string to a buffer
 *
 * @path: the dentry/vfsmount to report
 * @root: root vfsmnt/dentry (may be modified by this function)
 * @buffer: pointer to the end of the buffer
 * @buflen: pointer to buffer length
 *
 * Caller holds the dcache_lock.
 *
 * If path is not reachable from the supplied root, then the value of
 * root is changed (without modifying refcounts).
 */
static int prepend_path(const struct path *path, struct path *root,
			char **buffer, int *buflen)
{
	struct dentry *dentry = path->dentry;
	struct vfsmount *vfsmnt = path->mnt;
	bool slash = false;
	int error = 0;

<<<<<<< HEAD
	spin_lock(&vfsmount_lock);
=======
	br_read_lock(vfsmount_lock);
>>>>>>> 053d8f66
	while (dentry != root->dentry || vfsmnt != root->mnt) {
		struct dentry * parent;

		if (dentry == vfsmnt->mnt_root || IS_ROOT(dentry)) {
			/* Global root? */
			if (vfsmnt->mnt_parent == vfsmnt) {
				goto global_root;
			}
			dentry = vfsmnt->mnt_mountpoint;
			vfsmnt = vfsmnt->mnt_parent;
			continue;
		}
		parent = dentry->d_parent;
		prefetch(parent);
		error = prepend_name(buffer, buflen, &dentry->d_name);
		if (!error)
			error = prepend(buffer, buflen, "/", 1);
		if (error)
			break;

		slash = true;
		dentry = parent;
	}

out:
	if (!error && !slash)
		error = prepend(buffer, buflen, "/", 1);

<<<<<<< HEAD
	spin_unlock(&vfsmount_lock);
=======
	br_read_unlock(vfsmount_lock);
>>>>>>> 053d8f66
	return error;

global_root:
	/*
	 * Filesystems needing to implement special "root names"
	 * should do so with ->d_dname()
	 */
	if (IS_ROOT(dentry) &&
	    (dentry->d_name.len != 1 || dentry->d_name.name[0] != '/')) {
		WARN(1, "Root dentry has weird name <%.*s>\n",
		     (int) dentry->d_name.len, dentry->d_name.name);
	}
	root->mnt = vfsmnt;
	root->dentry = dentry;
	goto out;
}

/**
 * __d_path - return the path of a dentry
 * @path: the dentry/vfsmount to report
 * @root: root vfsmnt/dentry (may be modified by this function)
 * @buf: buffer to return value in
 * @buflen: buffer length
 *
 * Convert a dentry into an ASCII path name.
 *
 * Returns a pointer into the buffer or an error code if the
 * path was too long.
 *
 * "buflen" should be positive. Caller holds the dcache_lock.
 *
 * If path is not reachable from the supplied root, then the value of
 * root is changed (without modifying refcounts).
 */
char *__d_path(const struct path *path, struct path *root,
	       char *buf, int buflen)
{
	char *res = buf + buflen;
	int error;

	prepend(&res, &buflen, "\0", 1);
	error = prepend_path(path, root, &res, &buflen);
	if (error)
		return ERR_PTR(error);

	return res;
}

/*
 * same as __d_path but appends "(deleted)" for unlinked files.
 */
static int path_with_deleted(const struct path *path, struct path *root,
				 char **buf, int *buflen)
{
	prepend(buf, buflen, "\0", 1);
	if (d_unlinked(path->dentry)) {
		int error = prepend(buf, buflen, " (deleted)", 10);
		if (error)
			return error;
	}

	return prepend_path(path, root, buf, buflen);
}

static int prepend_unreachable(char **buffer, int *buflen)
{
	return prepend(buffer, buflen, "(unreachable)", 13);
}

/**
 * d_path - return the path of a dentry
 * @path: path to report
 * @buf: buffer to return value in
 * @buflen: buffer length
 *
 * Convert a dentry into an ASCII path name. If the entry has been deleted
 * the string " (deleted)" is appended. Note that this is ambiguous.
 *
 * Returns a pointer into the buffer or an error code if the path was
 * too long. Note: Callers should use the returned pointer, not the passed
 * in buffer, to use the name! The implementation often starts at an offset
 * into the buffer, and may leave 0 bytes at the start.
 *
 * "buflen" should be positive.
 */
char *d_path(const struct path *path, char *buf, int buflen)
{
	char *res = buf + buflen;
	struct path root;
	struct path tmp;
	int error;

	/*
	 * We have various synthetic filesystems that never get mounted.  On
	 * these filesystems dentries are never used for lookup purposes, and
	 * thus don't need to be hashed.  They also don't need a name until a
	 * user wants to identify the object in /proc/pid/fd/.  The little hack
	 * below allows us to generate a name for these objects on demand:
	 */
	if (path->dentry->d_op && path->dentry->d_op->d_dname)
		return path->dentry->d_op->d_dname(path->dentry, buf, buflen);

	get_fs_root(current->fs, &root);
	spin_lock(&dcache_lock);
	tmp = root;
	error = path_with_deleted(path, &tmp, &res, &buflen);
	if (error)
		res = ERR_PTR(error);
	spin_unlock(&dcache_lock);
	path_put(&root);
	return res;
}
EXPORT_SYMBOL(d_path);

/**
 * d_path_with_unreachable - return the path of a dentry
 * @path: path to report
 * @buf: buffer to return value in
 * @buflen: buffer length
 *
 * The difference from d_path() is that this prepends "(unreachable)"
 * to paths which are unreachable from the current process' root.
 */
char *d_path_with_unreachable(const struct path *path, char *buf, int buflen)
{
	char *res = buf + buflen;
	struct path root;
	struct path tmp;
	int error;

	if (path->dentry->d_op && path->dentry->d_op->d_dname)
		return path->dentry->d_op->d_dname(path->dentry, buf, buflen);

	get_fs_root(current->fs, &root);
	spin_lock(&dcache_lock);
	tmp = root;
	error = path_with_deleted(path, &tmp, &res, &buflen);
	if (!error && !path_equal(&tmp, &root))
		error = prepend_unreachable(&res, &buflen);
	spin_unlock(&dcache_lock);
	path_put(&root);
	if (error)
		res =  ERR_PTR(error);

	return res;
}

/*
 * Helper function for dentry_operations.d_dname() members
 */
char *dynamic_dname(struct dentry *dentry, char *buffer, int buflen,
			const char *fmt, ...)
{
	va_list args;
	char temp[64];
	int sz;

	va_start(args, fmt);
	sz = vsnprintf(temp, sizeof(temp), fmt, args) + 1;
	va_end(args);

	if (sz > sizeof(temp) || sz > buflen)
		return ERR_PTR(-ENAMETOOLONG);

	buffer += buflen - sz;
	return memcpy(buffer, temp, sz);
}

/*
 * Write full pathname from the root of the filesystem into the buffer.
 */
char *__dentry_path(struct dentry *dentry, char *buf, int buflen)
{
	char *end = buf + buflen;
	char *retval;

	prepend(&end, &buflen, "\0", 1);
	if (buflen < 1)
		goto Elong;
	/* Get '/' right */
	retval = end-1;
	*retval = '/';

	while (!IS_ROOT(dentry)) {
		struct dentry *parent = dentry->d_parent;

		prefetch(parent);
		if ((prepend_name(&end, &buflen, &dentry->d_name) != 0) ||
		    (prepend(&end, &buflen, "/", 1) != 0))
			goto Elong;

		retval = end;
		dentry = parent;
	}
	return retval;
Elong:
	return ERR_PTR(-ENAMETOOLONG);
}
EXPORT_SYMBOL(__dentry_path);

char *dentry_path(struct dentry *dentry, char *buf, int buflen)
{
	char *p = NULL;
	char *retval;

	spin_lock(&dcache_lock);
	if (d_unlinked(dentry)) {
		p = buf + buflen;
		if (prepend(&p, &buflen, "//deleted", 10) != 0)
			goto Elong;
		buflen++;
	}
	retval = __dentry_path(dentry, buf, buflen);
	spin_unlock(&dcache_lock);
	if (!IS_ERR(retval) && p)
		*p = '/';	/* restore '/' overriden with '\0' */
	return retval;
Elong:
	spin_unlock(&dcache_lock);
	return ERR_PTR(-ENAMETOOLONG);
}

/*
 * NOTE! The user-level library version returns a
 * character pointer. The kernel system call just
 * returns the length of the buffer filled (which
 * includes the ending '\0' character), or a negative
 * error value. So libc would do something like
 *
 *	char *getcwd(char * buf, size_t size)
 *	{
 *		int retval;
 *
 *		retval = sys_getcwd(buf, size);
 *		if (retval >= 0)
 *			return buf;
 *		errno = -retval;
 *		return NULL;
 *	}
 */
SYSCALL_DEFINE2(getcwd, char __user *, buf, unsigned long, size)
{
	int error;
	struct path pwd, root;
	char *page = (char *) __get_free_page(GFP_USER);

	if (!page)
		return -ENOMEM;

	get_fs_root_and_pwd(current->fs, &root, &pwd);

	error = -ENOENT;
	spin_lock(&dcache_lock);
	if (!d_unlinked(pwd.dentry)) {
		unsigned long len;
		struct path tmp = root;
		char *cwd = page + PAGE_SIZE;
		int buflen = PAGE_SIZE;

		prepend(&cwd, &buflen, "\0", 1);
		error = prepend_path(&pwd, &tmp, &cwd, &buflen);
		spin_unlock(&dcache_lock);

		if (error)
			goto out;

		/* Unreachable from current root */
		if (!path_equal(&tmp, &root)) {
			error = prepend_unreachable(&cwd, &buflen);
			if (error)
				goto out;
		}

		error = -ERANGE;
		len = PAGE_SIZE + page - cwd;
		if (len <= size) {
			error = len;
			if (copy_to_user(buf, cwd, len))
				error = -EFAULT;
		}
	} else
		spin_unlock(&dcache_lock);

out:
	path_put(&pwd);
	path_put(&root);
	free_page((unsigned long) page);
	return error;
}

/*
 * Test whether new_dentry is a subdirectory of old_dentry.
 *
 * Trivially implemented using the dcache structure
 */

/**
 * is_subdir - is new dentry a subdirectory of old_dentry
 * @new_dentry: new dentry
 * @old_dentry: old dentry
 *
 * Returns 1 if new_dentry is a subdirectory of the parent (at any depth).
 * Returns 0 otherwise.
 * Caller must ensure that "new_dentry" is pinned before calling is_subdir()
 */
  
int is_subdir(struct dentry *new_dentry, struct dentry *old_dentry)
{
	int result;
	unsigned long seq;

	if (new_dentry == old_dentry)
		return 1;

	/*
	 * Need rcu_readlock to protect against the d_parent trashing
	 * due to d_move
	 */
	rcu_read_lock();
	do {
		/* for restarting inner loop in case of seq retry */
		seq = read_seqbegin(&rename_lock);
		if (d_ancestor(old_dentry, new_dentry))
			result = 1;
		else
			result = 0;
	} while (read_seqretry(&rename_lock, seq));
	rcu_read_unlock();

	return result;
}

int path_is_under(struct path *path1, struct path *path2)
{
	struct vfsmount *mnt = path1->mnt;
	struct dentry *dentry = path1->dentry;
	int res;

	br_read_lock(vfsmount_lock);
	if (mnt != path2->mnt) {
		for (;;) {
			if (mnt->mnt_parent == mnt) {
				br_read_unlock(vfsmount_lock);
				return 0;
			}
			if (mnt->mnt_parent == path2->mnt)
				break;
			mnt = mnt->mnt_parent;
		}
		dentry = mnt->mnt_mountpoint;
	}
	res = is_subdir(dentry, path2->dentry);
	br_read_unlock(vfsmount_lock);
	return res;
}
EXPORT_SYMBOL(path_is_under);

void d_genocide(struct dentry *root)
{
	struct dentry *this_parent = root;
	struct list_head *next;

	spin_lock(&dcache_lock);
repeat:
	next = this_parent->d_subdirs.next;
resume:
	while (next != &this_parent->d_subdirs) {
		struct list_head *tmp = next;
		struct dentry *dentry = list_entry(tmp, struct dentry, d_u.d_child);
		next = tmp->next;
		if (d_unhashed(dentry)||!dentry->d_inode)
			continue;
		if (!list_empty(&dentry->d_subdirs)) {
			this_parent = dentry;
			goto repeat;
		}
		atomic_dec(&dentry->d_count);
	}
	if (this_parent != root) {
		next = this_parent->d_u.d_child.next;
		atomic_dec(&this_parent->d_count);
		this_parent = this_parent->d_parent;
		goto resume;
	}
	spin_unlock(&dcache_lock);
}

/**
 * find_inode_number - check for dentry with name
 * @dir: directory to check
 * @name: Name to find.
 *
 * Check whether a dentry already exists for the given name,
 * and return the inode number if it has an inode. Otherwise
 * 0 is returned.
 *
 * This routine is used to post-process directory listings for
 * filesystems using synthetic inode numbers, and is necessary
 * to keep getcwd() working.
 */
 
ino_t find_inode_number(struct dentry *dir, struct qstr *name)
{
	struct dentry * dentry;
	ino_t ino = 0;

	dentry = d_hash_and_lookup(dir, name);
	if (dentry) {
		if (dentry->d_inode)
			ino = dentry->d_inode->i_ino;
		dput(dentry);
	}
	return ino;
}
EXPORT_SYMBOL(find_inode_number);

static __initdata unsigned long dhash_entries;
static int __init set_dhash_entries(char *str)
{
	if (!str)
		return 0;
	dhash_entries = simple_strtoul(str, &str, 0);
	return 1;
}
__setup("dhash_entries=", set_dhash_entries);

static void __init dcache_init_early(void)
{
	int loop;

	/* If hashes are distributed across NUMA nodes, defer
	 * hash allocation until vmalloc space is available.
	 */
	if (hashdist)
		return;

	dentry_hashtable =
		alloc_large_system_hash("Dentry cache",
					sizeof(struct hlist_head),
					dhash_entries,
					13,
					HASH_EARLY,
					&d_hash_shift,
					&d_hash_mask,
					0);

	for (loop = 0; loop < (1 << d_hash_shift); loop++)
		INIT_HLIST_HEAD(&dentry_hashtable[loop]);
}

static void __init dcache_init(void)
{
	int loop;

	/* 
	 * A constructor could be added for stable state like the lists,
	 * but it is probably not worth it because of the cache nature
	 * of the dcache. 
	 */
	dentry_cache = KMEM_CACHE(dentry,
		SLAB_RECLAIM_ACCOUNT|SLAB_PANIC|SLAB_MEM_SPREAD);
	
	register_shrinker(&dcache_shrinker);

	/* Hash may have been set up in dcache_init_early */
	if (!hashdist)
		return;

	dentry_hashtable =
		alloc_large_system_hash("Dentry cache",
					sizeof(struct hlist_head),
					dhash_entries,
					13,
					0,
					&d_hash_shift,
					&d_hash_mask,
					0);

	for (loop = 0; loop < (1 << d_hash_shift); loop++)
		INIT_HLIST_HEAD(&dentry_hashtable[loop]);
}

/* SLAB cache for __getname() consumers */
struct kmem_cache *names_cachep __read_mostly;
EXPORT_SYMBOL(names_cachep);

EXPORT_SYMBOL(d_genocide);

void __init vfs_caches_init_early(void)
{
	dcache_init_early();
	inode_init_early();
}

void __init vfs_caches_init(unsigned long mempages)
{
	unsigned long reserve;

	/* Base hash sizes on available memory, with a reserve equal to
           150% of current kernel size */

	reserve = min((mempages - nr_free_pages()) * 3/2, mempages - 1);
	mempages -= reserve;

	names_cachep = kmem_cache_create("names_cache", PATH_MAX, 0,
			SLAB_HWCACHE_ALIGN|SLAB_PANIC, NULL);

	dcache_init();
	inode_init();
	files_init(mempages);
	mnt_init();
	bdev_cache_init();
	chrdev_init();
}<|MERGE_RESOLUTION|>--- conflicted
+++ resolved
@@ -1935,11 +1935,7 @@
 	bool slash = false;
 	int error = 0;
 
-<<<<<<< HEAD
-	spin_lock(&vfsmount_lock);
-=======
 	br_read_lock(vfsmount_lock);
->>>>>>> 053d8f66
 	while (dentry != root->dentry || vfsmnt != root->mnt) {
 		struct dentry * parent;
 
@@ -1968,11 +1964,7 @@
 	if (!error && !slash)
 		error = prepend(buffer, buflen, "/", 1);
 
-<<<<<<< HEAD
-	spin_unlock(&vfsmount_lock);
-=======
 	br_read_unlock(vfsmount_lock);
->>>>>>> 053d8f66
 	return error;
 
 global_root:
