/*
 * QLogic qlcnic NIC Driver
 * Copyright (c) 2009-2013 QLogic Corporation
 *
 * See LICENSE.qlcnic for copyright and licensing details.
 */

#include "qlcnic.h"

static const struct qlcnic_mailbox_metadata qlcnic_mbx_tbl[] = {
	{QLCNIC_CMD_CREATE_RX_CTX, 4, 1},
	{QLCNIC_CMD_DESTROY_RX_CTX, 2, 1},
	{QLCNIC_CMD_CREATE_TX_CTX, 4, 1},
	{QLCNIC_CMD_DESTROY_TX_CTX, 2, 1},
	{QLCNIC_CMD_INTRPT_TEST, 4, 1},
	{QLCNIC_CMD_SET_MTU, 4, 1},
	{QLCNIC_CMD_READ_PHY, 4, 2},
	{QLCNIC_CMD_WRITE_PHY, 5, 1},
	{QLCNIC_CMD_READ_HW_REG, 4, 1},
	{QLCNIC_CMD_GET_FLOW_CTL, 4, 2},
	{QLCNIC_CMD_SET_FLOW_CTL, 4, 1},
	{QLCNIC_CMD_READ_MAX_MTU, 4, 2},
	{QLCNIC_CMD_READ_MAX_LRO, 4, 2},
	{QLCNIC_CMD_MAC_ADDRESS, 4, 3},
	{QLCNIC_CMD_GET_PCI_INFO, 4, 1},
	{QLCNIC_CMD_GET_NIC_INFO, 4, 1},
	{QLCNIC_CMD_SET_NIC_INFO, 4, 1},
	{QLCNIC_CMD_GET_ESWITCH_CAPABILITY, 4, 3},
	{QLCNIC_CMD_TOGGLE_ESWITCH, 4, 1},
	{QLCNIC_CMD_GET_ESWITCH_STATUS, 4, 3},
	{QLCNIC_CMD_SET_PORTMIRRORING, 4, 1},
	{QLCNIC_CMD_CONFIGURE_ESWITCH, 4, 1},
	{QLCNIC_CMD_GET_MAC_STATS, 4, 1},
	{QLCNIC_CMD_GET_ESWITCH_PORT_CONFIG, 4, 3},
	{QLCNIC_CMD_GET_ESWITCH_STATS, 5, 1},
	{QLCNIC_CMD_CONFIG_PORT, 4, 1},
	{QLCNIC_CMD_TEMP_SIZE, 4, 4},
	{QLCNIC_CMD_GET_TEMP_HDR, 4, 1},
	{QLCNIC_CMD_82XX_SET_DRV_VER, 4, 1},
	{QLCNIC_CMD_GET_LED_STATUS, 4, 2},
	{QLCNIC_CMD_MQ_TX_CONFIG_INTR, 2, 3},
	{QLCNIC_CMD_DCB_QUERY_CAP, 1, 2},
	{QLCNIC_CMD_DCB_QUERY_PARAM, 4, 1},
};

static inline u32 qlcnic_get_cmd_signature(struct qlcnic_hardware_context *ahw)
{
	return (ahw->pci_func & 0xff) | ((ahw->fw_hal_version & 0xff) << 8) |
	       (0xcafe << 16);
}

/* Allocate mailbox registers */
int qlcnic_82xx_alloc_mbx_args(struct qlcnic_cmd_args *mbx,
			       struct qlcnic_adapter *adapter, u32 type)
{
	int i, size;
	const struct qlcnic_mailbox_metadata *mbx_tbl;

	mbx_tbl = qlcnic_mbx_tbl;
	size = ARRAY_SIZE(qlcnic_mbx_tbl);
	for (i = 0; i < size; i++) {
		if (type == mbx_tbl[i].cmd) {
			mbx->req.num = mbx_tbl[i].in_args;
			mbx->rsp.num = mbx_tbl[i].out_args;
			mbx->req.arg = kcalloc(mbx->req.num,
					       sizeof(u32), GFP_ATOMIC);
			if (!mbx->req.arg)
				return -ENOMEM;
			mbx->rsp.arg = kcalloc(mbx->rsp.num,
					       sizeof(u32), GFP_ATOMIC);
			if (!mbx->rsp.arg) {
				kfree(mbx->req.arg);
				mbx->req.arg = NULL;
				return -ENOMEM;
			}
			memset(mbx->req.arg, 0, sizeof(u32) * mbx->req.num);
			memset(mbx->rsp.arg, 0, sizeof(u32) * mbx->rsp.num);
			mbx->req.arg[0] = type;
			break;
		}
	}
	return 0;
}

/* Free up mailbox registers */
void qlcnic_free_mbx_args(struct qlcnic_cmd_args *cmd)
{
	kfree(cmd->req.arg);
	cmd->req.arg = NULL;
	kfree(cmd->rsp.arg);
	cmd->rsp.arg = NULL;
}

static int qlcnic_is_valid_nic_func(struct qlcnic_adapter *adapter, u8 pci_func)
{
	int i;

	for (i = 0; i < adapter->ahw->act_pci_func; i++) {
		if (adapter->npars[i].pci_func == pci_func)
			return i;
	}

	return -1;
}

static u32
qlcnic_poll_rsp(struct qlcnic_adapter *adapter)
{
	u32 rsp;
	int timeout = 0, err = 0;

	do {
		/* give atleast 1ms for firmware to respond */
		mdelay(1);

		if (++timeout > QLCNIC_OS_CRB_RETRY_COUNT)
			return QLCNIC_CDRP_RSP_TIMEOUT;

		rsp = QLCRD32(adapter, QLCNIC_CDRP_CRB_OFFSET, &err);
	} while (!QLCNIC_CDRP_IS_RSP(rsp));

	return rsp;
}

int qlcnic_82xx_issue_cmd(struct qlcnic_adapter *adapter,
			  struct qlcnic_cmd_args *cmd)
{
	int i, err = 0;
	u32 rsp;
	u32 signature;
	struct pci_dev *pdev = adapter->pdev;
	struct qlcnic_hardware_context *ahw = adapter->ahw;
	const char *fmt;

	signature = qlcnic_get_cmd_signature(ahw);

	/* Acquire semaphore before accessing CRB */
	if (qlcnic_api_lock(adapter)) {
		cmd->rsp.arg[0] = QLCNIC_RCODE_TIMEOUT;
		return cmd->rsp.arg[0];
	}

	QLCWR32(adapter, QLCNIC_SIGN_CRB_OFFSET, signature);
	for (i = 1; i < QLCNIC_CDRP_MAX_ARGS; i++)
		QLCWR32(adapter, QLCNIC_CDRP_ARG(i), cmd->req.arg[i]);
	QLCWR32(adapter, QLCNIC_CDRP_CRB_OFFSET,
		QLCNIC_CDRP_FORM_CMD(cmd->req.arg[0]));
	rsp = qlcnic_poll_rsp(adapter);

	if (rsp == QLCNIC_CDRP_RSP_TIMEOUT) {
		dev_err(&pdev->dev, "card response timeout.\n");
		cmd->rsp.arg[0] = QLCNIC_RCODE_TIMEOUT;
	} else if (rsp == QLCNIC_CDRP_RSP_FAIL) {
		cmd->rsp.arg[0] = QLCRD32(adapter, QLCNIC_CDRP_ARG(1), &err);
		switch (cmd->rsp.arg[0]) {
		case QLCNIC_RCODE_INVALID_ARGS:
			fmt = "CDRP invalid args: [%d]\n";
			break;
		case QLCNIC_RCODE_NOT_SUPPORTED:
		case QLCNIC_RCODE_NOT_IMPL:
			fmt = "CDRP command not supported: [%d]\n";
			break;
		case QLCNIC_RCODE_NOT_PERMITTED:
			fmt = "CDRP requested action not permitted: [%d]\n";
			break;
		case QLCNIC_RCODE_INVALID:
			fmt = "CDRP invalid or unknown cmd received: [%d]\n";
			break;
		case QLCNIC_RCODE_TIMEOUT:
			fmt = "CDRP command timeout: [%d]\n";
			break;
		default:
			fmt = "CDRP command failed: [%d]\n";
			break;
		}
		dev_err(&pdev->dev, fmt, cmd->rsp.arg[0]);
		qlcnic_dump_mbx(adapter, cmd);
	} else if (rsp == QLCNIC_CDRP_RSP_OK)
		cmd->rsp.arg[0] = QLCNIC_RCODE_SUCCESS;

	for (i = 1; i < cmd->rsp.num; i++)
		cmd->rsp.arg[i] = QLCRD32(adapter, QLCNIC_CDRP_ARG(i), &err);

	/* Release semaphore */
	qlcnic_api_unlock(adapter);
	return cmd->rsp.arg[0];
}

int qlcnic_fw_cmd_set_drv_version(struct qlcnic_adapter *adapter, u32 fw_cmd)
{
	struct qlcnic_cmd_args cmd;
	u32 arg1, arg2, arg3;
	char drv_string[12];
	int err = 0;

	memset(drv_string, 0, sizeof(drv_string));
	snprintf(drv_string, sizeof(drv_string), "%d"".""%d"".""%d",
		 _QLCNIC_LINUX_MAJOR, _QLCNIC_LINUX_MINOR,
		 _QLCNIC_LINUX_SUBVERSION);

	err = qlcnic_alloc_mbx_args(&cmd, adapter, fw_cmd);
	if (err)
		return err;

	memcpy(&arg1, drv_string, sizeof(u32));
	memcpy(&arg2, drv_string + 4, sizeof(u32));
	memcpy(&arg3, drv_string + 8, sizeof(u32));

	cmd.req.arg[1] = arg1;
	cmd.req.arg[2] = arg2;
	cmd.req.arg[3] = arg3;

	err = qlcnic_issue_cmd(adapter, &cmd);
	if (err) {
		dev_info(&adapter->pdev->dev,
			 "Failed to set driver version in firmware\n");
		err = -EIO;
	}
	qlcnic_free_mbx_args(&cmd);
	return err;
}

int
qlcnic_fw_cmd_set_mtu(struct qlcnic_adapter *adapter, int mtu)
{
	int err = 0;
	struct qlcnic_cmd_args cmd;
	struct qlcnic_recv_context *recv_ctx = adapter->recv_ctx;

	if (recv_ctx->state != QLCNIC_HOST_CTX_STATE_ACTIVE)
		return err;
	err = qlcnic_alloc_mbx_args(&cmd, adapter, QLCNIC_CMD_SET_MTU);
	if (err)
		return err;

	cmd.req.arg[1] = recv_ctx->context_id;
	cmd.req.arg[2] = mtu;

	err = qlcnic_issue_cmd(adapter, &cmd);
	if (err) {
		dev_err(&adapter->pdev->dev, "Failed to set mtu\n");
		err = -EIO;
	}
	qlcnic_free_mbx_args(&cmd);
	return err;
}

int qlcnic_82xx_fw_cmd_create_rx_ctx(struct qlcnic_adapter *adapter)
{
	struct qlcnic_recv_context *recv_ctx = adapter->recv_ctx;
	struct qlcnic_hardware_context *ahw = adapter->ahw;
	dma_addr_t hostrq_phys_addr, cardrsp_phys_addr;
	struct net_device *netdev = adapter->netdev;
	u32 temp_intr_crb_mode, temp_rds_crb_mode;
	struct qlcnic_cardrsp_rds_ring *prsp_rds;
	struct qlcnic_cardrsp_sds_ring *prsp_sds;
	struct qlcnic_hostrq_rds_ring *prq_rds;
	struct qlcnic_hostrq_sds_ring *prq_sds;
	struct qlcnic_host_rds_ring *rds_ring;
	struct qlcnic_host_sds_ring *sds_ring;
	struct qlcnic_cardrsp_rx_ctx *prsp;
	struct qlcnic_hostrq_rx_ctx *prq;
	u8 i, nrds_rings, nsds_rings;
	struct qlcnic_cmd_args cmd;
	size_t rq_size, rsp_size;
	u32 cap, reg, val, reg2;
	u64 phys_addr;
	u16 temp_u16;
	void *addr;
	int err;

	nrds_rings = adapter->max_rds_rings;
	nsds_rings = adapter->drv_sds_rings;

	rq_size = SIZEOF_HOSTRQ_RX(struct qlcnic_hostrq_rx_ctx, nrds_rings,
				   nsds_rings);
	rsp_size = SIZEOF_CARDRSP_RX(struct qlcnic_cardrsp_rx_ctx, nrds_rings,
				     nsds_rings);

	addr = dma_alloc_coherent(&adapter->pdev->dev, rq_size,
				  &hostrq_phys_addr, GFP_KERNEL);
	if (addr == NULL)
		return -ENOMEM;
	prq = addr;

	addr = dma_alloc_coherent(&adapter->pdev->dev, rsp_size,
			&cardrsp_phys_addr, GFP_KERNEL);
	if (addr == NULL) {
		err = -ENOMEM;
		goto out_free_rq;
	}
	prsp = addr;

	prq->host_rsp_dma_addr = cpu_to_le64(cardrsp_phys_addr);

	cap = (QLCNIC_CAP0_LEGACY_CONTEXT | QLCNIC_CAP0_LEGACY_MN
						| QLCNIC_CAP0_VALIDOFF);
	cap |= (QLCNIC_CAP0_JUMBO_CONTIGUOUS | QLCNIC_CAP0_LRO_CONTIGUOUS);

	if (qlcnic_check_multi_tx(adapter) &&
	    !adapter->ahw->diag_test) {
		cap |= QLCNIC_CAP0_TX_MULTI;
	} else {
		temp_u16 = offsetof(struct qlcnic_hostrq_rx_ctx, msix_handler);
		prq->valid_field_offset = cpu_to_le16(temp_u16);
		prq->txrx_sds_binding = nsds_rings - 1;
		temp_intr_crb_mode = QLCNIC_HOST_INT_CRB_MODE_SHARED;
		prq->host_int_crb_mode = cpu_to_le32(temp_intr_crb_mode);
		temp_rds_crb_mode = QLCNIC_HOST_RDS_CRB_MODE_UNIQUE;
		prq->host_rds_crb_mode = cpu_to_le32(temp_rds_crb_mode);
	}

	prq->capabilities[0] = cpu_to_le32(cap);

	prq->num_rds_rings = cpu_to_le16(nrds_rings);
	prq->num_sds_rings = cpu_to_le16(nsds_rings);
	prq->rds_ring_offset = 0;

	val = le32_to_cpu(prq->rds_ring_offset) +
		(sizeof(struct qlcnic_hostrq_rds_ring) * nrds_rings);
	prq->sds_ring_offset = cpu_to_le32(val);

	prq_rds = (struct qlcnic_hostrq_rds_ring *)(prq->data +
			le32_to_cpu(prq->rds_ring_offset));

	for (i = 0; i < nrds_rings; i++) {
		rds_ring = &recv_ctx->rds_rings[i];
		rds_ring->producer = 0;
		prq_rds[i].host_phys_addr = cpu_to_le64(rds_ring->phys_addr);
		prq_rds[i].ring_size = cpu_to_le32(rds_ring->num_desc);
		prq_rds[i].ring_kind = cpu_to_le32(i);
		prq_rds[i].buff_size = cpu_to_le64(rds_ring->dma_size);
	}

	prq_sds = (struct qlcnic_hostrq_sds_ring *)(prq->data +
			le32_to_cpu(prq->sds_ring_offset));

	for (i = 0; i < nsds_rings; i++) {
		sds_ring = &recv_ctx->sds_rings[i];
		sds_ring->consumer = 0;
		memset(sds_ring->desc_head, 0, STATUS_DESC_RINGSIZE(sds_ring));
		prq_sds[i].host_phys_addr = cpu_to_le64(sds_ring->phys_addr);
		prq_sds[i].ring_size = cpu_to_le32(sds_ring->num_desc);
		if (qlcnic_check_multi_tx(adapter) &&
		    !adapter->ahw->diag_test)
			prq_sds[i].msi_index = cpu_to_le16(ahw->intr_tbl[i].id);
		else
			prq_sds[i].msi_index = cpu_to_le16(i);
	}

	phys_addr = hostrq_phys_addr;
	err = qlcnic_alloc_mbx_args(&cmd, adapter, QLCNIC_CMD_CREATE_RX_CTX);
	if (err)
		goto out_free_rsp;

	cmd.req.arg[1] = MSD(phys_addr);
	cmd.req.arg[2] = LSD(phys_addr);
	cmd.req.arg[3] = rq_size;
	err = qlcnic_issue_cmd(adapter, &cmd);
	if (err) {
		dev_err(&adapter->pdev->dev,
			"Failed to create rx ctx in firmware%d\n", err);
		goto out_free_rsp;
	}

	prsp_rds = ((struct qlcnic_cardrsp_rds_ring *)
			 &prsp->data[le32_to_cpu(prsp->rds_ring_offset)]);

	for (i = 0; i < le16_to_cpu(prsp->num_rds_rings); i++) {
		rds_ring = &recv_ctx->rds_rings[i];
		reg = le32_to_cpu(prsp_rds[i].host_producer_crb);
		rds_ring->crb_rcv_producer = ahw->pci_base0 + reg;
	}

	prsp_sds = ((struct qlcnic_cardrsp_sds_ring *)
			&prsp->data[le32_to_cpu(prsp->sds_ring_offset)]);

	for (i = 0; i < le16_to_cpu(prsp->num_sds_rings); i++) {
		sds_ring = &recv_ctx->sds_rings[i];
		reg = le32_to_cpu(prsp_sds[i].host_consumer_crb);
		if (qlcnic_check_multi_tx(adapter) && !adapter->ahw->diag_test)
			reg2 = ahw->intr_tbl[i].src;
		else
			reg2 = le32_to_cpu(prsp_sds[i].interrupt_crb);

		sds_ring->crb_intr_mask = ahw->pci_base0 + reg2;
		sds_ring->crb_sts_consumer = ahw->pci_base0 + reg;
	}

	recv_ctx->state = le32_to_cpu(prsp->host_ctx_state);
	recv_ctx->context_id = le16_to_cpu(prsp->context_id);
	recv_ctx->virt_port = prsp->virt_port;

	netdev_info(netdev, "Rx Context[%d] Created, state 0x%x\n",
		    recv_ctx->context_id, recv_ctx->state);
	qlcnic_free_mbx_args(&cmd);

out_free_rsp:
	dma_free_coherent(&adapter->pdev->dev, rsp_size, prsp,
			  cardrsp_phys_addr);
out_free_rq:
	dma_free_coherent(&adapter->pdev->dev, rq_size, prq, hostrq_phys_addr);

	return err;
}

void qlcnic_82xx_fw_cmd_del_rx_ctx(struct qlcnic_adapter *adapter)
{
	int err;
	struct qlcnic_cmd_args cmd;
	struct qlcnic_recv_context *recv_ctx = adapter->recv_ctx;

	err = qlcnic_alloc_mbx_args(&cmd, adapter, QLCNIC_CMD_DESTROY_RX_CTX);
	if (err)
		return;

	cmd.req.arg[1] = recv_ctx->context_id;
	err = qlcnic_issue_cmd(adapter, &cmd);
	if (err)
		dev_err(&adapter->pdev->dev,
			"Failed to destroy rx ctx in firmware\n");

	recv_ctx->state = QLCNIC_HOST_CTX_STATE_FREED;
	qlcnic_free_mbx_args(&cmd);
}

int qlcnic_82xx_fw_cmd_create_tx_ctx(struct qlcnic_adapter *adapter,
				     struct qlcnic_host_tx_ring *tx_ring,
				     int ring)
{
	struct qlcnic_hardware_context *ahw = adapter->ahw;
	struct net_device *netdev = adapter->netdev;
	struct qlcnic_hostrq_tx_ctx	*prq;
	struct qlcnic_hostrq_cds_ring	*prq_cds;
	struct qlcnic_cardrsp_tx_ctx	*prsp;
	struct qlcnic_cmd_args cmd;
	u32 temp, intr_mask, temp_int_crb_mode;
	dma_addr_t rq_phys_addr, rsp_phys_addr;
	int temp_nsds_rings, index, err;
	void *rq_addr, *rsp_addr;
	size_t rq_size, rsp_size;
	u64 phys_addr;
	u16 msix_id;

	/* reset host resources */
	tx_ring->producer = 0;
	tx_ring->sw_consumer = 0;
	*(tx_ring->hw_consumer) = 0;

	rq_size = SIZEOF_HOSTRQ_TX(struct qlcnic_hostrq_tx_ctx);
	rq_addr = dma_zalloc_coherent(&adapter->pdev->dev, rq_size,
				      &rq_phys_addr, GFP_KERNEL);
	if (!rq_addr)
		return -ENOMEM;

	rsp_size = SIZEOF_CARDRSP_TX(struct qlcnic_cardrsp_tx_ctx);
	rsp_addr = dma_zalloc_coherent(&adapter->pdev->dev, rsp_size,
				       &rsp_phys_addr, GFP_KERNEL);
	if (!rsp_addr) {
		err = -ENOMEM;
		goto out_free_rq;
	}

	prq = rq_addr;
	prsp = rsp_addr;

	prq->host_rsp_dma_addr = cpu_to_le64(rsp_phys_addr);

	temp = (QLCNIC_CAP0_LEGACY_CONTEXT | QLCNIC_CAP0_LEGACY_MN |
		QLCNIC_CAP0_LSO);
	if (qlcnic_check_multi_tx(adapter) && !adapter->ahw->diag_test)
		temp |= QLCNIC_CAP0_TX_MULTI;

	prq->capabilities[0] = cpu_to_le32(temp);

	if (qlcnic_check_multi_tx(adapter) &&
	    !adapter->ahw->diag_test) {
<<<<<<< HEAD
		temp_nsds_rings = adapter->max_sds_rings;
=======
		temp_nsds_rings = adapter->drv_sds_rings;
>>>>>>> d8ec26d7
		index = temp_nsds_rings + ring;
		msix_id = ahw->intr_tbl[index].id;
		prq->msi_index = cpu_to_le16(msix_id);
	} else {
		temp_int_crb_mode = QLCNIC_HOST_INT_CRB_MODE_SHARED;
		prq->host_int_crb_mode = cpu_to_le32(temp_int_crb_mode);
		prq->msi_index = 0;
	}

	prq->interrupt_ctl = 0;
	prq->cmd_cons_dma_addr = cpu_to_le64(tx_ring->hw_cons_phys_addr);

	prq_cds = &prq->cds_ring;

	prq_cds->host_phys_addr = cpu_to_le64(tx_ring->phys_addr);
	prq_cds->ring_size = cpu_to_le32(tx_ring->num_desc);

	phys_addr = rq_phys_addr;

	err = qlcnic_alloc_mbx_args(&cmd, adapter, QLCNIC_CMD_CREATE_TX_CTX);
	if (err)
		goto out_free_rsp;

	cmd.req.arg[1] = MSD(phys_addr);
	cmd.req.arg[2] = LSD(phys_addr);
	cmd.req.arg[3] = rq_size;
	err = qlcnic_issue_cmd(adapter, &cmd);

	if (err == QLCNIC_RCODE_SUCCESS) {
		tx_ring->state = le32_to_cpu(prsp->host_ctx_state);
		temp = le32_to_cpu(prsp->cds_ring.host_producer_crb);
		tx_ring->crb_cmd_producer = adapter->ahw->pci_base0 + temp;
		tx_ring->ctx_id = le16_to_cpu(prsp->context_id);
		if (qlcnic_check_multi_tx(adapter) &&
		    !adapter->ahw->diag_test &&
		    (adapter->flags & QLCNIC_MSIX_ENABLED)) {
<<<<<<< HEAD
			index = adapter->max_sds_rings + ring;
=======
			index = adapter->drv_sds_rings + ring;
>>>>>>> d8ec26d7
			intr_mask = ahw->intr_tbl[index].src;
			tx_ring->crb_intr_mask = ahw->pci_base0 + intr_mask;
		}

		netdev_info(netdev, "Tx Context[0x%x] Created, state 0x%x\n",
			    tx_ring->ctx_id, tx_ring->state);
	} else {
		netdev_err(netdev, "Failed to create tx ctx in firmware%d\n",
			   err);
		err = -EIO;
	}
	qlcnic_free_mbx_args(&cmd);

out_free_rsp:
	dma_free_coherent(&adapter->pdev->dev, rsp_size, rsp_addr,
			  rsp_phys_addr);
out_free_rq:
	dma_free_coherent(&adapter->pdev->dev, rq_size, rq_addr, rq_phys_addr);

	return err;
}

void qlcnic_82xx_fw_cmd_del_tx_ctx(struct qlcnic_adapter *adapter,
				   struct qlcnic_host_tx_ring *tx_ring)
{
	struct qlcnic_cmd_args cmd;
	int ret;

	ret = qlcnic_alloc_mbx_args(&cmd, adapter, QLCNIC_CMD_DESTROY_TX_CTX);
	if (ret)
		return;

	cmd.req.arg[1] = tx_ring->ctx_id;
	if (qlcnic_issue_cmd(adapter, &cmd))
		dev_err(&adapter->pdev->dev,
			"Failed to destroy tx ctx in firmware\n");
	qlcnic_free_mbx_args(&cmd);
}

int
qlcnic_fw_cmd_set_port(struct qlcnic_adapter *adapter, u32 config)
{
	int err;
	struct qlcnic_cmd_args cmd;

	err = qlcnic_alloc_mbx_args(&cmd, adapter, QLCNIC_CMD_CONFIG_PORT);
	if (err)
		return err;

	cmd.req.arg[1] = config;
	err = qlcnic_issue_cmd(adapter, &cmd);
	qlcnic_free_mbx_args(&cmd);
	return err;
}

int qlcnic_alloc_hw_resources(struct qlcnic_adapter *adapter)
{
	void *addr;
	int err, ring;
	struct qlcnic_recv_context *recv_ctx;
	struct qlcnic_host_rds_ring *rds_ring;
	struct qlcnic_host_sds_ring *sds_ring;
	struct qlcnic_host_tx_ring *tx_ring;
	__le32 *ptr;

	struct pci_dev *pdev = adapter->pdev;

	recv_ctx = adapter->recv_ctx;

	for (ring = 0; ring < adapter->drv_tx_rings; ring++) {
		tx_ring = &adapter->tx_ring[ring];
		ptr = (__le32 *)dma_alloc_coherent(&pdev->dev, sizeof(u32),
						   &tx_ring->hw_cons_phys_addr,
						   GFP_KERNEL);
		if (ptr == NULL)
			return -ENOMEM;

		tx_ring->hw_consumer = ptr;
		/* cmd desc ring */
		addr = dma_alloc_coherent(&pdev->dev, TX_DESC_RINGSIZE(tx_ring),
					  &tx_ring->phys_addr,
					  GFP_KERNEL);
		if (addr == NULL) {
			err = -ENOMEM;
			goto err_out_free;
		}

		tx_ring->desc_head = addr;
	}

	for (ring = 0; ring < adapter->max_rds_rings; ring++) {
		rds_ring = &recv_ctx->rds_rings[ring];
		addr = dma_alloc_coherent(&adapter->pdev->dev,
					  RCV_DESC_RINGSIZE(rds_ring),
					  &rds_ring->phys_addr, GFP_KERNEL);
		if (addr == NULL) {
			err = -ENOMEM;
			goto err_out_free;
		}
		rds_ring->desc_head = addr;

	}

	for (ring = 0; ring < adapter->drv_sds_rings; ring++) {
		sds_ring = &recv_ctx->sds_rings[ring];

		addr = dma_alloc_coherent(&adapter->pdev->dev,
					  STATUS_DESC_RINGSIZE(sds_ring),
					  &sds_ring->phys_addr, GFP_KERNEL);
		if (addr == NULL) {
			err = -ENOMEM;
			goto err_out_free;
		}
		sds_ring->desc_head = addr;
	}

	return 0;

err_out_free:
	qlcnic_free_hw_resources(adapter);
	return err;
}

int qlcnic_fw_create_ctx(struct qlcnic_adapter *dev)
{
	int i, err, ring;

	if (dev->flags & QLCNIC_NEED_FLR) {
		pci_reset_function(dev->pdev);
		dev->flags &= ~QLCNIC_NEED_FLR;
	}

	if (qlcnic_83xx_check(dev) && (dev->flags & QLCNIC_MSIX_ENABLED)) {
		if (dev->ahw->diag_test != QLCNIC_LOOPBACK_TEST) {
			err = qlcnic_83xx_config_intrpt(dev, 1);
			if (err)
				return err;
		}
	}

	if (qlcnic_82xx_check(dev) && (dev->flags & QLCNIC_MSIX_ENABLED) &&
	    qlcnic_check_multi_tx(dev) && !dev->ahw->diag_test) {
		err = qlcnic_82xx_mq_intrpt(dev, 1);
		if (err)
			return err;
	}

	err = qlcnic_fw_cmd_create_rx_ctx(dev);
	if (err)
		goto err_out;

	for (ring = 0; ring < dev->drv_tx_rings; ring++) {
		err = qlcnic_fw_cmd_create_tx_ctx(dev,
						  &dev->tx_ring[ring],
						  ring);
		if (err) {
			qlcnic_fw_cmd_del_rx_ctx(dev);
			if (ring == 0)
				goto err_out;

			for (i = 0; i < ring; i++)
				qlcnic_fw_cmd_del_tx_ctx(dev, &dev->tx_ring[i]);

			goto err_out;
		}
	}

	set_bit(__QLCNIC_FW_ATTACHED, &dev->state);

	return 0;

err_out:
	if (qlcnic_82xx_check(dev) && (dev->flags & QLCNIC_MSIX_ENABLED) &&
	    qlcnic_check_multi_tx(dev) && !dev->ahw->diag_test)
			qlcnic_82xx_config_intrpt(dev, 0);

	if (qlcnic_83xx_check(dev) && (dev->flags & QLCNIC_MSIX_ENABLED)) {
		if (dev->ahw->diag_test != QLCNIC_LOOPBACK_TEST)
			qlcnic_83xx_config_intrpt(dev, 0);
	}

	return err;
}

void qlcnic_fw_destroy_ctx(struct qlcnic_adapter *adapter)
{
	int ring;

	if (test_and_clear_bit(__QLCNIC_FW_ATTACHED, &adapter->state)) {
		qlcnic_fw_cmd_del_rx_ctx(adapter);
		for (ring = 0; ring < adapter->drv_tx_rings; ring++)
			qlcnic_fw_cmd_del_tx_ctx(adapter,
						 &adapter->tx_ring[ring]);

		if (qlcnic_82xx_check(adapter) &&
		    (adapter->flags & QLCNIC_MSIX_ENABLED) &&
		    qlcnic_check_multi_tx(adapter) &&
		    !adapter->ahw->diag_test)
				qlcnic_82xx_config_intrpt(adapter, 0);

		if (qlcnic_83xx_check(adapter) &&
		    (adapter->flags & QLCNIC_MSIX_ENABLED)) {
			if (adapter->ahw->diag_test != QLCNIC_LOOPBACK_TEST)
				qlcnic_83xx_config_intrpt(adapter, 0);
		}
		/* Allow dma queues to drain after context reset */
		mdelay(20);
	}
}

void qlcnic_free_hw_resources(struct qlcnic_adapter *adapter)
{
	struct qlcnic_recv_context *recv_ctx;
	struct qlcnic_host_rds_ring *rds_ring;
	struct qlcnic_host_sds_ring *sds_ring;
	struct qlcnic_host_tx_ring *tx_ring;
	int ring;

	recv_ctx = adapter->recv_ctx;

	for (ring = 0; ring < adapter->drv_tx_rings; ring++) {
		tx_ring = &adapter->tx_ring[ring];
		if (tx_ring->hw_consumer != NULL) {
			dma_free_coherent(&adapter->pdev->dev, sizeof(u32),
					  tx_ring->hw_consumer,
					  tx_ring->hw_cons_phys_addr);

			tx_ring->hw_consumer = NULL;
		}

		if (tx_ring->desc_head != NULL) {
			dma_free_coherent(&adapter->pdev->dev,
					  TX_DESC_RINGSIZE(tx_ring),
					  tx_ring->desc_head,
					  tx_ring->phys_addr);
			tx_ring->desc_head = NULL;
		}
	}

	for (ring = 0; ring < adapter->max_rds_rings; ring++) {
		rds_ring = &recv_ctx->rds_rings[ring];

		if (rds_ring->desc_head != NULL) {
			dma_free_coherent(&adapter->pdev->dev,
					RCV_DESC_RINGSIZE(rds_ring),
					rds_ring->desc_head,
					rds_ring->phys_addr);
			rds_ring->desc_head = NULL;
		}
	}

	for (ring = 0; ring < adapter->drv_sds_rings; ring++) {
		sds_ring = &recv_ctx->sds_rings[ring];

		if (sds_ring->desc_head != NULL) {
			dma_free_coherent(&adapter->pdev->dev,
				STATUS_DESC_RINGSIZE(sds_ring),
				sds_ring->desc_head,
				sds_ring->phys_addr);
			sds_ring->desc_head = NULL;
		}
	}
}

int qlcnic_82xx_config_intrpt(struct qlcnic_adapter *adapter, u8 op_type)
{
	struct qlcnic_hardware_context *ahw = adapter->ahw;
	struct net_device *netdev = adapter->netdev;
	struct qlcnic_cmd_args cmd;
	u32 type, val;
	int i, err = 0;

	for (i = 0; i < ahw->num_msix; i++) {
		qlcnic_alloc_mbx_args(&cmd, adapter,
				      QLCNIC_CMD_MQ_TX_CONFIG_INTR);
		type = op_type ? QLCNIC_INTRPT_ADD : QLCNIC_INTRPT_DEL;
		val = type | (ahw->intr_tbl[i].type << 4);
		if (ahw->intr_tbl[i].type == QLCNIC_INTRPT_MSIX)
			val |= (ahw->intr_tbl[i].id << 16);
		cmd.req.arg[1] = val;
		err = qlcnic_issue_cmd(adapter, &cmd);
		if (err) {
			netdev_err(netdev, "Failed to %s interrupts %d\n",
				   op_type == QLCNIC_INTRPT_ADD ? "Add" :
				   "Delete", err);
			qlcnic_free_mbx_args(&cmd);
			return err;
		}
		val = cmd.rsp.arg[1];
		if (LSB(val)) {
			netdev_info(netdev,
				    "failed to configure interrupt for %d\n",
				    ahw->intr_tbl[i].id);
			continue;
		}
		if (op_type) {
			ahw->intr_tbl[i].id = MSW(val);
			ahw->intr_tbl[i].enabled = 1;
			ahw->intr_tbl[i].src = cmd.rsp.arg[2];
		} else {
			ahw->intr_tbl[i].id = i;
			ahw->intr_tbl[i].enabled = 0;
			ahw->intr_tbl[i].src = 0;
		}
		qlcnic_free_mbx_args(&cmd);
	}

	return err;
}

int qlcnic_82xx_get_mac_address(struct qlcnic_adapter *adapter, u8 *mac,
				u8 function)
{
	int err, i;
	struct qlcnic_cmd_args cmd;
	u32 mac_low, mac_high;

	err = qlcnic_alloc_mbx_args(&cmd, adapter, QLCNIC_CMD_MAC_ADDRESS);
	if (err)
		return err;

	cmd.req.arg[1] = function | BIT_8;
	err = qlcnic_issue_cmd(adapter, &cmd);

	if (err == QLCNIC_RCODE_SUCCESS) {
		mac_low = cmd.rsp.arg[1];
		mac_high = cmd.rsp.arg[2];

		for (i = 0; i < 2; i++)
			mac[i] = (u8) (mac_high >> ((1 - i) * 8));
		for (i = 2; i < 6; i++)
			mac[i] = (u8) (mac_low >> ((5 - i) * 8));
	} else {
		dev_err(&adapter->pdev->dev,
			"Failed to get mac address%d\n", err);
		err = -EIO;
	}
	qlcnic_free_mbx_args(&cmd);
	return err;
}

/* Get info of a NIC partition */
int qlcnic_82xx_get_nic_info(struct qlcnic_adapter *adapter,
			     struct qlcnic_info *npar_info, u8 func_id)
{
	int	err;
	dma_addr_t nic_dma_t;
	const struct qlcnic_info_le *nic_info;
	void *nic_info_addr;
	struct qlcnic_cmd_args cmd;
	size_t  nic_size = sizeof(struct qlcnic_info_le);

	nic_info_addr = dma_zalloc_coherent(&adapter->pdev->dev, nic_size,
					    &nic_dma_t, GFP_KERNEL);
	if (!nic_info_addr)
		return -ENOMEM;

	nic_info = nic_info_addr;

	err = qlcnic_alloc_mbx_args(&cmd, adapter, QLCNIC_CMD_GET_NIC_INFO);
	if (err)
		goto out_free_dma;

	cmd.req.arg[1] = MSD(nic_dma_t);
	cmd.req.arg[2] = LSD(nic_dma_t);
	cmd.req.arg[3] = (func_id << 16 | nic_size);
	err = qlcnic_issue_cmd(adapter, &cmd);
	if (err != QLCNIC_RCODE_SUCCESS) {
		dev_err(&adapter->pdev->dev,
			"Failed to get nic info%d\n", err);
		err = -EIO;
	} else {
		npar_info->pci_func = le16_to_cpu(nic_info->pci_func);
		npar_info->op_mode = le16_to_cpu(nic_info->op_mode);
		npar_info->min_tx_bw = le16_to_cpu(nic_info->min_tx_bw);
		npar_info->max_tx_bw = le16_to_cpu(nic_info->max_tx_bw);
		npar_info->phys_port = le16_to_cpu(nic_info->phys_port);
		npar_info->switch_mode = le16_to_cpu(nic_info->switch_mode);
		npar_info->max_tx_ques = le16_to_cpu(nic_info->max_tx_ques);
		npar_info->max_rx_ques = le16_to_cpu(nic_info->max_rx_ques);
		npar_info->capabilities = le32_to_cpu(nic_info->capabilities);
		npar_info->max_mtu = le16_to_cpu(nic_info->max_mtu);
		adapter->max_tx_rings = npar_info->max_tx_ques;
		adapter->max_sds_rings = npar_info->max_rx_ques;
	}

	qlcnic_free_mbx_args(&cmd);
out_free_dma:
	dma_free_coherent(&adapter->pdev->dev, nic_size, nic_info_addr,
			  nic_dma_t);

	return err;
}

/* Configure a NIC partition */
int qlcnic_82xx_set_nic_info(struct qlcnic_adapter *adapter,
			     struct qlcnic_info *nic)
{
	int err = -EIO;
	dma_addr_t nic_dma_t;
	void *nic_info_addr;
	struct qlcnic_cmd_args cmd;
	struct qlcnic_info_le *nic_info;
	size_t nic_size = sizeof(struct qlcnic_info_le);

	if (adapter->ahw->op_mode != QLCNIC_MGMT_FUNC)
		return err;

	nic_info_addr = dma_zalloc_coherent(&adapter->pdev->dev, nic_size,
					    &nic_dma_t, GFP_KERNEL);
	if (!nic_info_addr)
		return -ENOMEM;

	nic_info = nic_info_addr;

	nic_info->pci_func = cpu_to_le16(nic->pci_func);
	nic_info->op_mode = cpu_to_le16(nic->op_mode);
	nic_info->phys_port = cpu_to_le16(nic->phys_port);
	nic_info->switch_mode = cpu_to_le16(nic->switch_mode);
	nic_info->capabilities = cpu_to_le32(nic->capabilities);
	nic_info->max_mac_filters = nic->max_mac_filters;
	nic_info->max_tx_ques = cpu_to_le16(nic->max_tx_ques);
	nic_info->max_rx_ques = cpu_to_le16(nic->max_rx_ques);
	nic_info->min_tx_bw = cpu_to_le16(nic->min_tx_bw);
	nic_info->max_tx_bw = cpu_to_le16(nic->max_tx_bw);

	err = qlcnic_alloc_mbx_args(&cmd, adapter, QLCNIC_CMD_SET_NIC_INFO);
	if (err)
		goto out_free_dma;

	cmd.req.arg[1] = MSD(nic_dma_t);
	cmd.req.arg[2] = LSD(nic_dma_t);
	cmd.req.arg[3] = ((nic->pci_func << 16) | nic_size);
	err = qlcnic_issue_cmd(adapter, &cmd);

	if (err != QLCNIC_RCODE_SUCCESS) {
		dev_err(&adapter->pdev->dev,
			"Failed to set nic info%d\n", err);
		err = -EIO;
	}

	qlcnic_free_mbx_args(&cmd);
out_free_dma:
	dma_free_coherent(&adapter->pdev->dev, nic_size, nic_info_addr,
			  nic_dma_t);

	return err;
}

/* Get PCI Info of a partition */
int qlcnic_82xx_get_pci_info(struct qlcnic_adapter *adapter,
			     struct qlcnic_pci_info *pci_info)
{
	int err = 0, i;
	struct qlcnic_cmd_args cmd;
	dma_addr_t pci_info_dma_t;
	struct qlcnic_pci_info_le *npar;
	void *pci_info_addr;
	size_t npar_size = sizeof(struct qlcnic_pci_info_le);
	size_t pci_size = npar_size * QLCNIC_MAX_PCI_FUNC;

	pci_info_addr = dma_zalloc_coherent(&adapter->pdev->dev, pci_size,
					    &pci_info_dma_t, GFP_KERNEL);
	if (!pci_info_addr)
		return -ENOMEM;

	npar = pci_info_addr;
	err = qlcnic_alloc_mbx_args(&cmd, adapter, QLCNIC_CMD_GET_PCI_INFO);
	if (err)
		goto out_free_dma;

	cmd.req.arg[1] = MSD(pci_info_dma_t);
	cmd.req.arg[2] = LSD(pci_info_dma_t);
	cmd.req.arg[3] = pci_size;
	err = qlcnic_issue_cmd(adapter, &cmd);

	adapter->ahw->act_pci_func = 0;
	if (err == QLCNIC_RCODE_SUCCESS) {
		for (i = 0; i < QLCNIC_MAX_PCI_FUNC; i++, npar++, pci_info++) {
			pci_info->id = le16_to_cpu(npar->id);
			pci_info->active = le16_to_cpu(npar->active);
			pci_info->type = le16_to_cpu(npar->type);
			if (pci_info->type == QLCNIC_TYPE_NIC)
				adapter->ahw->act_pci_func++;
			pci_info->default_port =
				le16_to_cpu(npar->default_port);
			pci_info->tx_min_bw =
				le16_to_cpu(npar->tx_min_bw);
			pci_info->tx_max_bw =
				le16_to_cpu(npar->tx_max_bw);
			memcpy(pci_info->mac, npar->mac, ETH_ALEN);
		}
	} else {
		dev_err(&adapter->pdev->dev,
			"Failed to get PCI Info%d\n", err);
		err = -EIO;
	}

	qlcnic_free_mbx_args(&cmd);
out_free_dma:
	dma_free_coherent(&adapter->pdev->dev, pci_size, pci_info_addr,
		pci_info_dma_t);

	return err;
}

/* Configure eSwitch for port mirroring */
int qlcnic_config_port_mirroring(struct qlcnic_adapter *adapter, u8 id,
				 u8 enable_mirroring, u8 pci_func)
{
	struct device *dev = &adapter->pdev->dev;
	struct qlcnic_cmd_args cmd;
	int err = -EIO;
	u32 arg1;

	if (adapter->ahw->op_mode != QLCNIC_MGMT_FUNC ||
	    !(adapter->eswitch[id].flags & QLCNIC_SWITCH_ENABLE))
		return err;

	arg1 = id | (enable_mirroring ? BIT_4 : 0);
	arg1 |= pci_func << 8;

	err = qlcnic_alloc_mbx_args(&cmd, adapter,
				    QLCNIC_CMD_SET_PORTMIRRORING);
	if (err)
		return err;

	cmd.req.arg[1] = arg1;
	err = qlcnic_issue_cmd(adapter, &cmd);

	if (err != QLCNIC_RCODE_SUCCESS)
		dev_err(dev, "Failed to configure port mirroring for vNIC function %d on eSwitch %d\n",
			pci_func, id);
	else
		dev_info(dev, "Configured port mirroring for vNIC function %d on eSwitch %d\n",
			 pci_func, id);
	qlcnic_free_mbx_args(&cmd);

	return err;
}

int qlcnic_get_port_stats(struct qlcnic_adapter *adapter, const u8 func,
		const u8 rx_tx, struct __qlcnic_esw_statistics *esw_stats) {

	size_t stats_size = sizeof(struct qlcnic_esw_stats_le);
	struct qlcnic_esw_stats_le *stats;
	dma_addr_t stats_dma_t;
	void *stats_addr;
	u32 arg1;
	struct qlcnic_cmd_args cmd;
	int err;

	if (esw_stats == NULL)
		return -ENOMEM;

	if ((adapter->ahw->op_mode != QLCNIC_MGMT_FUNC) &&
	    (func != adapter->ahw->pci_func)) {
		dev_err(&adapter->pdev->dev,
			"Not privilege to query stats for func=%d", func);
		return -EIO;
	}

	stats_addr = dma_zalloc_coherent(&adapter->pdev->dev, stats_size,
					 &stats_dma_t, GFP_KERNEL);
	if (!stats_addr)
		return -ENOMEM;

	arg1 = func | QLCNIC_STATS_VERSION << 8 | QLCNIC_STATS_PORT << 12;
	arg1 |= rx_tx << 15 | stats_size << 16;

	err = qlcnic_alloc_mbx_args(&cmd, adapter,
				    QLCNIC_CMD_GET_ESWITCH_STATS);
	if (err)
		goto out_free_dma;

	cmd.req.arg[1] = arg1;
	cmd.req.arg[2] = MSD(stats_dma_t);
	cmd.req.arg[3] = LSD(stats_dma_t);
	err = qlcnic_issue_cmd(adapter, &cmd);

	if (!err) {
		stats = stats_addr;
		esw_stats->context_id = le16_to_cpu(stats->context_id);
		esw_stats->version = le16_to_cpu(stats->version);
		esw_stats->size = le16_to_cpu(stats->size);
		esw_stats->multicast_frames =
				le64_to_cpu(stats->multicast_frames);
		esw_stats->broadcast_frames =
				le64_to_cpu(stats->broadcast_frames);
		esw_stats->unicast_frames = le64_to_cpu(stats->unicast_frames);
		esw_stats->dropped_frames = le64_to_cpu(stats->dropped_frames);
		esw_stats->local_frames = le64_to_cpu(stats->local_frames);
		esw_stats->errors = le64_to_cpu(stats->errors);
		esw_stats->numbytes = le64_to_cpu(stats->numbytes);
	}

	qlcnic_free_mbx_args(&cmd);
out_free_dma:
	dma_free_coherent(&adapter->pdev->dev, stats_size, stats_addr,
			  stats_dma_t);

	return err;
}

/* This routine will retrieve the MAC statistics from firmware */
int qlcnic_get_mac_stats(struct qlcnic_adapter *adapter,
		struct qlcnic_mac_statistics *mac_stats)
{
	struct qlcnic_mac_statistics_le *stats;
	struct qlcnic_cmd_args cmd;
	size_t stats_size = sizeof(struct qlcnic_mac_statistics_le);
	dma_addr_t stats_dma_t;
	void *stats_addr;
	int err;

	if (mac_stats == NULL)
		return -ENOMEM;

	stats_addr = dma_zalloc_coherent(&adapter->pdev->dev, stats_size,
					 &stats_dma_t, GFP_KERNEL);
	if (!stats_addr)
		return -ENOMEM;

	err = qlcnic_alloc_mbx_args(&cmd, adapter, QLCNIC_CMD_GET_MAC_STATS);
	if (err)
		goto out_free_dma;

	cmd.req.arg[1] = stats_size << 16;
	cmd.req.arg[2] = MSD(stats_dma_t);
	cmd.req.arg[3] = LSD(stats_dma_t);
	err = qlcnic_issue_cmd(adapter, &cmd);
	if (!err) {
		stats = stats_addr;
		mac_stats->mac_tx_frames = le64_to_cpu(stats->mac_tx_frames);
		mac_stats->mac_tx_bytes = le64_to_cpu(stats->mac_tx_bytes);
		mac_stats->mac_tx_mcast_pkts =
					le64_to_cpu(stats->mac_tx_mcast_pkts);
		mac_stats->mac_tx_bcast_pkts =
					le64_to_cpu(stats->mac_tx_bcast_pkts);
		mac_stats->mac_rx_frames = le64_to_cpu(stats->mac_rx_frames);
		mac_stats->mac_rx_bytes = le64_to_cpu(stats->mac_rx_bytes);
		mac_stats->mac_rx_mcast_pkts =
					le64_to_cpu(stats->mac_rx_mcast_pkts);
		mac_stats->mac_rx_length_error =
				le64_to_cpu(stats->mac_rx_length_error);
		mac_stats->mac_rx_length_small =
				le64_to_cpu(stats->mac_rx_length_small);
		mac_stats->mac_rx_length_large =
				le64_to_cpu(stats->mac_rx_length_large);
		mac_stats->mac_rx_jabber = le64_to_cpu(stats->mac_rx_jabber);
		mac_stats->mac_rx_dropped = le64_to_cpu(stats->mac_rx_dropped);
		mac_stats->mac_rx_crc_error = le64_to_cpu(stats->mac_rx_crc_error);
	} else {
		dev_err(&adapter->pdev->dev,
			"%s: Get mac stats failed, err=%d.\n", __func__, err);
	}

	qlcnic_free_mbx_args(&cmd);

out_free_dma:
	dma_free_coherent(&adapter->pdev->dev, stats_size, stats_addr,
			  stats_dma_t);

	return err;
}

int qlcnic_get_eswitch_stats(struct qlcnic_adapter *adapter, const u8 eswitch,
		const u8 rx_tx, struct __qlcnic_esw_statistics *esw_stats) {

	struct __qlcnic_esw_statistics port_stats;
	u8 i;
	int ret = -EIO;

	if (esw_stats == NULL)
		return -ENOMEM;
	if (adapter->ahw->op_mode != QLCNIC_MGMT_FUNC)
		return -EIO;
	if (adapter->npars == NULL)
		return -EIO;

	memset(esw_stats, 0, sizeof(u64));
	esw_stats->unicast_frames = QLCNIC_STATS_NOT_AVAIL;
	esw_stats->multicast_frames = QLCNIC_STATS_NOT_AVAIL;
	esw_stats->broadcast_frames = QLCNIC_STATS_NOT_AVAIL;
	esw_stats->dropped_frames = QLCNIC_STATS_NOT_AVAIL;
	esw_stats->errors = QLCNIC_STATS_NOT_AVAIL;
	esw_stats->local_frames = QLCNIC_STATS_NOT_AVAIL;
	esw_stats->numbytes = QLCNIC_STATS_NOT_AVAIL;
	esw_stats->context_id = eswitch;

	for (i = 0; i < adapter->ahw->act_pci_func; i++) {
		if (adapter->npars[i].phy_port != eswitch)
			continue;

		memset(&port_stats, 0, sizeof(struct __qlcnic_esw_statistics));
		if (qlcnic_get_port_stats(adapter, adapter->npars[i].pci_func,
					  rx_tx, &port_stats))
			continue;

		esw_stats->size = port_stats.size;
		esw_stats->version = port_stats.version;
		QLCNIC_ADD_ESW_STATS(esw_stats->unicast_frames,
						port_stats.unicast_frames);
		QLCNIC_ADD_ESW_STATS(esw_stats->multicast_frames,
						port_stats.multicast_frames);
		QLCNIC_ADD_ESW_STATS(esw_stats->broadcast_frames,
						port_stats.broadcast_frames);
		QLCNIC_ADD_ESW_STATS(esw_stats->dropped_frames,
						port_stats.dropped_frames);
		QLCNIC_ADD_ESW_STATS(esw_stats->errors,
						port_stats.errors);
		QLCNIC_ADD_ESW_STATS(esw_stats->local_frames,
						port_stats.local_frames);
		QLCNIC_ADD_ESW_STATS(esw_stats->numbytes,
						port_stats.numbytes);
		ret = 0;
	}
	return ret;
}

int qlcnic_clear_esw_stats(struct qlcnic_adapter *adapter, const u8 func_esw,
		const u8 port, const u8 rx_tx)
{
	int err;
	u32 arg1;
	struct qlcnic_cmd_args cmd;

	if (adapter->ahw->op_mode != QLCNIC_MGMT_FUNC)
		return -EIO;

	if (func_esw == QLCNIC_STATS_PORT) {
		if (port >= QLCNIC_MAX_PCI_FUNC)
			goto err_ret;
	} else if (func_esw == QLCNIC_STATS_ESWITCH) {
		if (port >= QLCNIC_NIU_MAX_XG_PORTS)
			goto err_ret;
	} else {
		goto err_ret;
	}

	if (rx_tx > QLCNIC_QUERY_TX_COUNTER)
		goto err_ret;

	arg1 = port | QLCNIC_STATS_VERSION << 8 | func_esw << 12;
	arg1 |= BIT_14 | rx_tx << 15;

	err = qlcnic_alloc_mbx_args(&cmd, adapter,
				    QLCNIC_CMD_GET_ESWITCH_STATS);
	if (err)
		return err;

	cmd.req.arg[1] = arg1;
	err = qlcnic_issue_cmd(adapter, &cmd);
	qlcnic_free_mbx_args(&cmd);
	return err;

err_ret:
	dev_err(&adapter->pdev->dev,
		"Invalid args func_esw %d port %d rx_ctx %d\n",
		func_esw, port, rx_tx);
	return -EIO;
}

static int __qlcnic_get_eswitch_port_config(struct qlcnic_adapter *adapter,
					    u32 *arg1, u32 *arg2)
{
	struct device *dev = &adapter->pdev->dev;
	struct qlcnic_cmd_args cmd;
	u8 pci_func = *arg1 >> 8;
	int err;

	err = qlcnic_alloc_mbx_args(&cmd, adapter,
				    QLCNIC_CMD_GET_ESWITCH_PORT_CONFIG);
	if (err)
		return err;

	cmd.req.arg[1] = *arg1;
	err = qlcnic_issue_cmd(adapter, &cmd);
	*arg1 = cmd.rsp.arg[1];
	*arg2 = cmd.rsp.arg[2];
	qlcnic_free_mbx_args(&cmd);

	if (err == QLCNIC_RCODE_SUCCESS)
		dev_info(dev, "Get eSwitch port config for vNIC function %d\n",
			 pci_func);
	else
		dev_err(dev, "Failed to get eswitch port config for vNIC function %d\n",
			pci_func);
	return err;
}
/* Configure eSwitch port
op_mode = 0 for setting default port behavior
op_mode = 1 for setting  vlan id
op_mode = 2 for deleting vlan id
op_type = 0 for vlan_id
op_type = 1 for port vlan_id
*/
int qlcnic_config_switch_port(struct qlcnic_adapter *adapter,
		struct qlcnic_esw_func_cfg *esw_cfg)
{
	struct device *dev = &adapter->pdev->dev;
	struct qlcnic_cmd_args cmd;
	int err = -EIO, index;
	u32 arg1, arg2 = 0;
	u8 pci_func;

	if (adapter->ahw->op_mode != QLCNIC_MGMT_FUNC)
		return err;
	pci_func = esw_cfg->pci_func;
	index = qlcnic_is_valid_nic_func(adapter, pci_func);
	if (index < 0)
		return err;
	arg1 = (adapter->npars[index].phy_port & BIT_0);
	arg1 |= (pci_func << 8);

	if (__qlcnic_get_eswitch_port_config(adapter, &arg1, &arg2))
		return err;
	arg1 &= ~(0x0ff << 8);
	arg1 |= (pci_func << 8);
	arg1 &= ~(BIT_2 | BIT_3);
	switch (esw_cfg->op_mode) {
	case QLCNIC_PORT_DEFAULTS:
		arg1 |= (BIT_4 | BIT_6 | BIT_7);
		arg2 |= (BIT_0 | BIT_1);
		if (adapter->ahw->capabilities & QLCNIC_FW_CAPABILITY_TSO)
			arg2 |= (BIT_2 | BIT_3);
		if (!(esw_cfg->discard_tagged))
			arg1 &= ~BIT_4;
		if (!(esw_cfg->promisc_mode))
			arg1 &= ~BIT_6;
		if (!(esw_cfg->mac_override))
			arg1 &= ~BIT_7;
		if (!(esw_cfg->mac_anti_spoof))
			arg2 &= ~BIT_0;
		if (!(esw_cfg->offload_flags & BIT_0))
			arg2 &= ~(BIT_1 | BIT_2 | BIT_3);
		if (!(esw_cfg->offload_flags & BIT_1))
			arg2 &= ~BIT_2;
		if (!(esw_cfg->offload_flags & BIT_2))
			arg2 &= ~BIT_3;
		break;
	case QLCNIC_ADD_VLAN:
			arg1 |= (BIT_2 | BIT_5);
			arg1 |= (esw_cfg->vlan_id << 16);
			break;
	case QLCNIC_DEL_VLAN:
			arg1 |= (BIT_3 | BIT_5);
			arg1 &= ~(0x0ffff << 16);
			break;
	default:
		return err;
	}

	err = qlcnic_alloc_mbx_args(&cmd, adapter,
				    QLCNIC_CMD_CONFIGURE_ESWITCH);
	if (err)
		return err;

	cmd.req.arg[1] = arg1;
	cmd.req.arg[2] = arg2;
	err = qlcnic_issue_cmd(adapter, &cmd);
	qlcnic_free_mbx_args(&cmd);

	if (err != QLCNIC_RCODE_SUCCESS)
		dev_err(dev, "Failed to configure eswitch for vNIC function %d\n",
			pci_func);
	else
		dev_info(dev, "Configured eSwitch for vNIC function %d\n",
			 pci_func);

	return err;
}

int
qlcnic_get_eswitch_port_config(struct qlcnic_adapter *adapter,
			struct qlcnic_esw_func_cfg *esw_cfg)
{
	u32 arg1, arg2;
	int index;
	u8 phy_port;

	if (adapter->ahw->op_mode == QLCNIC_MGMT_FUNC) {
		index = qlcnic_is_valid_nic_func(adapter, esw_cfg->pci_func);
		if (index < 0)
			return -EIO;
		phy_port = adapter->npars[index].phy_port;
	} else {
		phy_port = adapter->ahw->physical_port;
	}
	arg1 = phy_port;
	arg1 |= (esw_cfg->pci_func << 8);
	if (__qlcnic_get_eswitch_port_config(adapter, &arg1, &arg2))
		return -EIO;

	esw_cfg->discard_tagged = !!(arg1 & BIT_4);
	esw_cfg->host_vlan_tag = !!(arg1 & BIT_5);
	esw_cfg->promisc_mode = !!(arg1 & BIT_6);
	esw_cfg->mac_override = !!(arg1 & BIT_7);
	esw_cfg->vlan_id = LSW(arg1 >> 16);
	esw_cfg->mac_anti_spoof = (arg2 & 0x1);
	esw_cfg->offload_flags = ((arg2 >> 1) & 0x7);

	return 0;
}<|MERGE_RESOLUTION|>--- conflicted
+++ resolved
@@ -475,11 +475,7 @@
 
 	if (qlcnic_check_multi_tx(adapter) &&
 	    !adapter->ahw->diag_test) {
-<<<<<<< HEAD
-		temp_nsds_rings = adapter->max_sds_rings;
-=======
 		temp_nsds_rings = adapter->drv_sds_rings;
->>>>>>> d8ec26d7
 		index = temp_nsds_rings + ring;
 		msix_id = ahw->intr_tbl[index].id;
 		prq->msi_index = cpu_to_le16(msix_id);
@@ -516,11 +512,7 @@
 		if (qlcnic_check_multi_tx(adapter) &&
 		    !adapter->ahw->diag_test &&
 		    (adapter->flags & QLCNIC_MSIX_ENABLED)) {
-<<<<<<< HEAD
-			index = adapter->max_sds_rings + ring;
-=======
 			index = adapter->drv_sds_rings + ring;
->>>>>>> d8ec26d7
 			intr_mask = ahw->intr_tbl[index].src;
 			tx_ring->crb_intr_mask = ahw->pci_base0 + intr_mask;
 		}
