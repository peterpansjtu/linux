--- conflicted
+++ resolved
@@ -296,32 +296,6 @@
 
 	/* Let's see if we have good enough OPEN lock on the file and if
 	   we can skip talking to MDS */
-<<<<<<< HEAD
-=======
-	if (file->f_dentry->d_inode) { /* Can this ever be false? */
-		int lockmode;
-		__u64 flags = LDLM_FL_BLOCK_GRANTED | LDLM_FL_TEST_LOCK;
-		struct lustre_handle lockh;
-		struct inode *inode = file->f_dentry->d_inode;
-		ldlm_policy_data_t policy = {
-                .l_inodebits = {MDS_INODELOCK_OPEN} };
-
-		mutex_lock(&lli->lli_och_mutex);
-		if (fd->fd_omode & FMODE_WRITE) {
-			lockmode = LCK_CW;
-			LASSERT(lli->lli_open_fd_write_count);
-			lli->lli_open_fd_write_count--;
-		} else if (fd->fd_omode & FMODE_EXEC) {
-			lockmode = LCK_PR;
-			LASSERT(lli->lli_open_fd_exec_count);
-			lli->lli_open_fd_exec_count--;
-		} else {
-			lockmode = LCK_CR;
-			LASSERT(lli->lli_open_fd_read_count);
-			lli->lli_open_fd_read_count--;
-		}
-		mutex_unlock(&lli->lli_och_mutex);
->>>>>>> 17d2c643
 
 	mutex_lock(&lli->lli_och_mutex);
 	if (fd->fd_omode & FMODE_WRITE) {
