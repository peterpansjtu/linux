/*
 * Copyright 2006 Dave Airlie <airlied@linux.ie>
 * Copyright © 2006-2009 Intel Corporation
 *
 * Permission is hereby granted, free of charge, to any person obtaining a
 * copy of this software and associated documentation files (the "Software"),
 * to deal in the Software without restriction, including without limitation
 * the rights to use, copy, modify, merge, publish, distribute, sublicense,
 * and/or sell copies of the Software, and to permit persons to whom the
 * Software is furnished to do so, subject to the following conditions:
 *
 * The above copyright notice and this permission notice (including the next
 * paragraph) shall be included in all copies or substantial portions of the
 * Software.
 *
 * THE SOFTWARE IS PROVIDED "AS IS", WITHOUT WARRANTY OF ANY KIND, EXPRESS OR
 * IMPLIED, INCLUDING BUT NOT LIMITED TO THE WARRANTIES OF MERCHANTABILITY,
 * FITNESS FOR A PARTICULAR PURPOSE AND NONINFRINGEMENT.  IN NO EVENT SHALL
 * THE AUTHORS OR COPYRIGHT HOLDERS BE LIABLE FOR ANY CLAIM, DAMAGES OR OTHER
 * LIABILITY, WHETHER IN AN ACTION OF CONTRACT, TORT OR OTHERWISE, ARISING
 * FROM, OUT OF OR IN CONNECTION WITH THE SOFTWARE OR THE USE OR OTHER
 * DEALINGS IN THE SOFTWARE.
 *
 * Authors:
 *	Eric Anholt <eric@anholt.net>
 *	Jesse Barnes <jesse.barnes@intel.com>
 */

#include <linux/i2c.h>
#include <linux/slab.h>
#include <linux/delay.h>
#include <drm/drmP.h>
#include <drm/drm_crtc.h>
#include <drm/drm_edid.h>
#include "intel_drv.h"
#include <drm/i915_drm.h>
#include "i915_drv.h"

static struct drm_device *intel_hdmi_to_dev(struct intel_hdmi *intel_hdmi)
{
	return hdmi_to_dig_port(intel_hdmi)->base.base.dev;
}

static void
assert_hdmi_port_disabled(struct intel_hdmi *intel_hdmi)
{
	struct drm_device *dev = intel_hdmi_to_dev(intel_hdmi);
	struct drm_i915_private *dev_priv = dev->dev_private;
	uint32_t enabled_bits;

	enabled_bits = HAS_DDI(dev) ? DDI_BUF_CTL_ENABLE : SDVO_ENABLE;

	WARN(I915_READ(intel_hdmi->hdmi_reg) & enabled_bits,
	     "HDMI port enabled, expecting disabled\n");
}

struct intel_hdmi *enc_to_intel_hdmi(struct drm_encoder *encoder)
{
	struct intel_digital_port *intel_dig_port =
		container_of(encoder, struct intel_digital_port, base.base);
	return &intel_dig_port->hdmi;
}

static struct intel_hdmi *intel_attached_hdmi(struct drm_connector *connector)
{
	return enc_to_intel_hdmi(&intel_attached_encoder(connector)->base);
}

void intel_dip_infoframe_csum(struct dip_infoframe *frame)
{
	uint8_t *data = (uint8_t *)frame;
	uint8_t sum = 0;
	unsigned i;

	frame->checksum = 0;
	frame->ecc = 0;

	for (i = 0; i < frame->len + DIP_HEADER_SIZE; i++)
		sum += data[i];

	frame->checksum = 0x100 - sum;
}

static u32 g4x_infoframe_index(struct dip_infoframe *frame)
{
	switch (frame->type) {
	case DIP_TYPE_AVI:
		return VIDEO_DIP_SELECT_AVI;
	case DIP_TYPE_SPD:
		return VIDEO_DIP_SELECT_SPD;
	default:
		DRM_DEBUG_DRIVER("unknown info frame type %d\n", frame->type);
		return 0;
	}
}

static u32 g4x_infoframe_enable(struct dip_infoframe *frame)
{
	switch (frame->type) {
	case DIP_TYPE_AVI:
		return VIDEO_DIP_ENABLE_AVI;
	case DIP_TYPE_SPD:
		return VIDEO_DIP_ENABLE_SPD;
	default:
		DRM_DEBUG_DRIVER("unknown info frame type %d\n", frame->type);
		return 0;
	}
}

static u32 hsw_infoframe_enable(struct dip_infoframe *frame)
{
	switch (frame->type) {
	case DIP_TYPE_AVI:
		return VIDEO_DIP_ENABLE_AVI_HSW;
	case DIP_TYPE_SPD:
		return VIDEO_DIP_ENABLE_SPD_HSW;
	default:
		DRM_DEBUG_DRIVER("unknown info frame type %d\n", frame->type);
		return 0;
	}
}

static u32 hsw_infoframe_data_reg(struct dip_infoframe *frame,
				  enum transcoder cpu_transcoder)
{
	switch (frame->type) {
	case DIP_TYPE_AVI:
		return HSW_TVIDEO_DIP_AVI_DATA(cpu_transcoder);
	case DIP_TYPE_SPD:
		return HSW_TVIDEO_DIP_SPD_DATA(cpu_transcoder);
	default:
		DRM_DEBUG_DRIVER("unknown info frame type %d\n", frame->type);
		return 0;
	}
}

static void g4x_write_infoframe(struct drm_encoder *encoder,
				struct dip_infoframe *frame)
{
	uint32_t *data = (uint32_t *)frame;
	struct drm_device *dev = encoder->dev;
	struct drm_i915_private *dev_priv = dev->dev_private;
	u32 val = I915_READ(VIDEO_DIP_CTL);
	unsigned i, len = DIP_HEADER_SIZE + frame->len;

	WARN(!(val & VIDEO_DIP_ENABLE), "Writing DIP with CTL reg disabled\n");

	val &= ~(VIDEO_DIP_SELECT_MASK | 0xf); /* clear DIP data offset */
	val |= g4x_infoframe_index(frame);

	val &= ~g4x_infoframe_enable(frame);

	I915_WRITE(VIDEO_DIP_CTL, val);

	mmiowb();
	for (i = 0; i < len; i += 4) {
		I915_WRITE(VIDEO_DIP_DATA, *data);
		data++;
	}
	/* Write every possible data byte to force correct ECC calculation. */
	for (; i < VIDEO_DIP_DATA_SIZE; i += 4)
		I915_WRITE(VIDEO_DIP_DATA, 0);
	mmiowb();

	val |= g4x_infoframe_enable(frame);
	val &= ~VIDEO_DIP_FREQ_MASK;
	val |= VIDEO_DIP_FREQ_VSYNC;

	I915_WRITE(VIDEO_DIP_CTL, val);
	POSTING_READ(VIDEO_DIP_CTL);
}

static void ibx_write_infoframe(struct drm_encoder *encoder,
				struct dip_infoframe *frame)
{
	uint32_t *data = (uint32_t *)frame;
	struct drm_device *dev = encoder->dev;
	struct drm_i915_private *dev_priv = dev->dev_private;
	struct intel_crtc *intel_crtc = to_intel_crtc(encoder->crtc);
	int reg = TVIDEO_DIP_CTL(intel_crtc->pipe);
	unsigned i, len = DIP_HEADER_SIZE + frame->len;
	u32 val = I915_READ(reg);

	WARN(!(val & VIDEO_DIP_ENABLE), "Writing DIP with CTL reg disabled\n");

	val &= ~(VIDEO_DIP_SELECT_MASK | 0xf); /* clear DIP data offset */
	val |= g4x_infoframe_index(frame);

	val &= ~g4x_infoframe_enable(frame);

	I915_WRITE(reg, val);

	mmiowb();
	for (i = 0; i < len; i += 4) {
		I915_WRITE(TVIDEO_DIP_DATA(intel_crtc->pipe), *data);
		data++;
	}
	/* Write every possible data byte to force correct ECC calculation. */
	for (; i < VIDEO_DIP_DATA_SIZE; i += 4)
		I915_WRITE(TVIDEO_DIP_DATA(intel_crtc->pipe), 0);
	mmiowb();

	val |= g4x_infoframe_enable(frame);
	val &= ~VIDEO_DIP_FREQ_MASK;
	val |= VIDEO_DIP_FREQ_VSYNC;

	I915_WRITE(reg, val);
	POSTING_READ(reg);
}

static void cpt_write_infoframe(struct drm_encoder *encoder,
				struct dip_infoframe *frame)
{
	uint32_t *data = (uint32_t *)frame;
	struct drm_device *dev = encoder->dev;
	struct drm_i915_private *dev_priv = dev->dev_private;
	struct intel_crtc *intel_crtc = to_intel_crtc(encoder->crtc);
	int reg = TVIDEO_DIP_CTL(intel_crtc->pipe);
	unsigned i, len = DIP_HEADER_SIZE + frame->len;
	u32 val = I915_READ(reg);

	WARN(!(val & VIDEO_DIP_ENABLE), "Writing DIP with CTL reg disabled\n");

	val &= ~(VIDEO_DIP_SELECT_MASK | 0xf); /* clear DIP data offset */
	val |= g4x_infoframe_index(frame);

	/* The DIP control register spec says that we need to update the AVI
	 * infoframe without clearing its enable bit */
	if (frame->type != DIP_TYPE_AVI)
		val &= ~g4x_infoframe_enable(frame);

	I915_WRITE(reg, val);

	mmiowb();
	for (i = 0; i < len; i += 4) {
		I915_WRITE(TVIDEO_DIP_DATA(intel_crtc->pipe), *data);
		data++;
	}
	/* Write every possible data byte to force correct ECC calculation. */
	for (; i < VIDEO_DIP_DATA_SIZE; i += 4)
		I915_WRITE(TVIDEO_DIP_DATA(intel_crtc->pipe), 0);
	mmiowb();

	val |= g4x_infoframe_enable(frame);
	val &= ~VIDEO_DIP_FREQ_MASK;
	val |= VIDEO_DIP_FREQ_VSYNC;

	I915_WRITE(reg, val);
	POSTING_READ(reg);
}

static void vlv_write_infoframe(struct drm_encoder *encoder,
				     struct dip_infoframe *frame)
{
	uint32_t *data = (uint32_t *)frame;
	struct drm_device *dev = encoder->dev;
	struct drm_i915_private *dev_priv = dev->dev_private;
	struct intel_crtc *intel_crtc = to_intel_crtc(encoder->crtc);
	int reg = VLV_TVIDEO_DIP_CTL(intel_crtc->pipe);
	unsigned i, len = DIP_HEADER_SIZE + frame->len;
	u32 val = I915_READ(reg);

	WARN(!(val & VIDEO_DIP_ENABLE), "Writing DIP with CTL reg disabled\n");

	val &= ~(VIDEO_DIP_SELECT_MASK | 0xf); /* clear DIP data offset */
	val |= g4x_infoframe_index(frame);

	val &= ~g4x_infoframe_enable(frame);

	I915_WRITE(reg, val);

	mmiowb();
	for (i = 0; i < len; i += 4) {
		I915_WRITE(VLV_TVIDEO_DIP_DATA(intel_crtc->pipe), *data);
		data++;
	}
	/* Write every possible data byte to force correct ECC calculation. */
	for (; i < VIDEO_DIP_DATA_SIZE; i += 4)
		I915_WRITE(VLV_TVIDEO_DIP_DATA(intel_crtc->pipe), 0);
	mmiowb();

	val |= g4x_infoframe_enable(frame);
	val &= ~VIDEO_DIP_FREQ_MASK;
	val |= VIDEO_DIP_FREQ_VSYNC;

	I915_WRITE(reg, val);
	POSTING_READ(reg);
}

static void hsw_write_infoframe(struct drm_encoder *encoder,
				struct dip_infoframe *frame)
{
	uint32_t *data = (uint32_t *)frame;
	struct drm_device *dev = encoder->dev;
	struct drm_i915_private *dev_priv = dev->dev_private;
	struct intel_crtc *intel_crtc = to_intel_crtc(encoder->crtc);
	u32 ctl_reg = HSW_TVIDEO_DIP_CTL(intel_crtc->cpu_transcoder);
	u32 data_reg = hsw_infoframe_data_reg(frame, intel_crtc->cpu_transcoder);
	unsigned int i, len = DIP_HEADER_SIZE + frame->len;
	u32 val = I915_READ(ctl_reg);

	if (data_reg == 0)
		return;

	val &= ~hsw_infoframe_enable(frame);
	I915_WRITE(ctl_reg, val);

	mmiowb();
	for (i = 0; i < len; i += 4) {
		I915_WRITE(data_reg + i, *data);
		data++;
	}
	/* Write every possible data byte to force correct ECC calculation. */
	for (; i < VIDEO_DIP_DATA_SIZE; i += 4)
		I915_WRITE(data_reg + i, 0);
	mmiowb();

	val |= hsw_infoframe_enable(frame);
	I915_WRITE(ctl_reg, val);
	POSTING_READ(ctl_reg);
}

static void intel_set_infoframe(struct drm_encoder *encoder,
				struct dip_infoframe *frame)
{
	struct intel_hdmi *intel_hdmi = enc_to_intel_hdmi(encoder);

	intel_dip_infoframe_csum(frame);
	intel_hdmi->write_infoframe(encoder, frame);
}

static void intel_hdmi_set_avi_infoframe(struct drm_encoder *encoder,
					 struct drm_display_mode *adjusted_mode)
{
	struct intel_hdmi *intel_hdmi = enc_to_intel_hdmi(encoder);
	struct dip_infoframe avi_if = {
		.type = DIP_TYPE_AVI,
		.ver = DIP_VERSION_AVI,
		.len = DIP_LEN_AVI,
	};

	if (adjusted_mode->flags & DRM_MODE_FLAG_DBLCLK)
		avi_if.body.avi.YQ_CN_PR |= DIP_AVI_PR_2;

	if (intel_hdmi->rgb_quant_range_selectable) {
		if (adjusted_mode->private_flags & INTEL_MODE_LIMITED_COLOR_RANGE)
			avi_if.body.avi.ITC_EC_Q_SC |= DIP_AVI_RGB_QUANT_RANGE_LIMITED;
		else
			avi_if.body.avi.ITC_EC_Q_SC |= DIP_AVI_RGB_QUANT_RANGE_FULL;
	}

	avi_if.body.avi.VIC = drm_match_cea_mode(adjusted_mode);

	intel_set_infoframe(encoder, &avi_if);
}

static void intel_hdmi_set_spd_infoframe(struct drm_encoder *encoder)
{
	struct dip_infoframe spd_if;

	memset(&spd_if, 0, sizeof(spd_if));
	spd_if.type = DIP_TYPE_SPD;
	spd_if.ver = DIP_VERSION_SPD;
	spd_if.len = DIP_LEN_SPD;
	strcpy(spd_if.body.spd.vn, "Intel");
	strcpy(spd_if.body.spd.pd, "Integrated gfx");
	spd_if.body.spd.sdi = DIP_SPD_PC;

	intel_set_infoframe(encoder, &spd_if);
}

static void g4x_set_infoframes(struct drm_encoder *encoder,
			       struct drm_display_mode *adjusted_mode)
{
	struct drm_i915_private *dev_priv = encoder->dev->dev_private;
	struct intel_digital_port *intel_dig_port = enc_to_dig_port(encoder);
	struct intel_hdmi *intel_hdmi = &intel_dig_port->hdmi;
	u32 reg = VIDEO_DIP_CTL;
	u32 val = I915_READ(reg);
	u32 port;

	assert_hdmi_port_disabled(intel_hdmi);

	/* If the registers were not initialized yet, they might be zeroes,
	 * which means we're selecting the AVI DIP and we're setting its
	 * frequency to once. This seems to really confuse the HW and make
	 * things stop working (the register spec says the AVI always needs to
	 * be sent every VSync). So here we avoid writing to the register more
	 * than we need and also explicitly select the AVI DIP and explicitly
	 * set its frequency to every VSync. Avoiding to write it twice seems to
	 * be enough to solve the problem, but being defensive shouldn't hurt us
	 * either. */
	val |= VIDEO_DIP_SELECT_AVI | VIDEO_DIP_FREQ_VSYNC;

	if (!intel_hdmi->has_hdmi_sink) {
		if (!(val & VIDEO_DIP_ENABLE))
			return;
		val &= ~VIDEO_DIP_ENABLE;
		I915_WRITE(reg, val);
		POSTING_READ(reg);
		return;
	}

	switch (intel_dig_port->port) {
	case PORT_B:
		port = VIDEO_DIP_PORT_B;
		break;
	case PORT_C:
		port = VIDEO_DIP_PORT_C;
		break;
	default:
		BUG();
		return;
	}

	if (port != (val & VIDEO_DIP_PORT_MASK)) {
		if (val & VIDEO_DIP_ENABLE) {
			val &= ~VIDEO_DIP_ENABLE;
			I915_WRITE(reg, val);
			POSTING_READ(reg);
		}
		val &= ~VIDEO_DIP_PORT_MASK;
		val |= port;
	}

	val |= VIDEO_DIP_ENABLE;
	val &= ~VIDEO_DIP_ENABLE_VENDOR;

	I915_WRITE(reg, val);
	POSTING_READ(reg);

	intel_hdmi_set_avi_infoframe(encoder, adjusted_mode);
	intel_hdmi_set_spd_infoframe(encoder);
}

static void ibx_set_infoframes(struct drm_encoder *encoder,
			       struct drm_display_mode *adjusted_mode)
{
	struct drm_i915_private *dev_priv = encoder->dev->dev_private;
	struct intel_crtc *intel_crtc = to_intel_crtc(encoder->crtc);
	struct intel_digital_port *intel_dig_port = enc_to_dig_port(encoder);
	struct intel_hdmi *intel_hdmi = &intel_dig_port->hdmi;
	u32 reg = TVIDEO_DIP_CTL(intel_crtc->pipe);
	u32 val = I915_READ(reg);
	u32 port;

	assert_hdmi_port_disabled(intel_hdmi);

	/* See the big comment in g4x_set_infoframes() */
	val |= VIDEO_DIP_SELECT_AVI | VIDEO_DIP_FREQ_VSYNC;

	if (!intel_hdmi->has_hdmi_sink) {
		if (!(val & VIDEO_DIP_ENABLE))
			return;
		val &= ~VIDEO_DIP_ENABLE;
		I915_WRITE(reg, val);
		POSTING_READ(reg);
		return;
	}

	switch (intel_dig_port->port) {
	case PORT_B:
		port = VIDEO_DIP_PORT_B;
		break;
	case PORT_C:
		port = VIDEO_DIP_PORT_C;
		break;
	case PORT_D:
		port = VIDEO_DIP_PORT_D;
		break;
	default:
		BUG();
		return;
	}

	if (port != (val & VIDEO_DIP_PORT_MASK)) {
		if (val & VIDEO_DIP_ENABLE) {
			val &= ~VIDEO_DIP_ENABLE;
			I915_WRITE(reg, val);
			POSTING_READ(reg);
		}
		val &= ~VIDEO_DIP_PORT_MASK;
		val |= port;
	}

	val |= VIDEO_DIP_ENABLE;
	val &= ~(VIDEO_DIP_ENABLE_VENDOR | VIDEO_DIP_ENABLE_GAMUT |
		 VIDEO_DIP_ENABLE_GCP);

	I915_WRITE(reg, val);
	POSTING_READ(reg);

	intel_hdmi_set_avi_infoframe(encoder, adjusted_mode);
	intel_hdmi_set_spd_infoframe(encoder);
}

static void cpt_set_infoframes(struct drm_encoder *encoder,
			       struct drm_display_mode *adjusted_mode)
{
	struct drm_i915_private *dev_priv = encoder->dev->dev_private;
	struct intel_crtc *intel_crtc = to_intel_crtc(encoder->crtc);
	struct intel_hdmi *intel_hdmi = enc_to_intel_hdmi(encoder);
	u32 reg = TVIDEO_DIP_CTL(intel_crtc->pipe);
	u32 val = I915_READ(reg);

	assert_hdmi_port_disabled(intel_hdmi);

	/* See the big comment in g4x_set_infoframes() */
	val |= VIDEO_DIP_SELECT_AVI | VIDEO_DIP_FREQ_VSYNC;

	if (!intel_hdmi->has_hdmi_sink) {
		if (!(val & VIDEO_DIP_ENABLE))
			return;
		val &= ~(VIDEO_DIP_ENABLE | VIDEO_DIP_ENABLE_AVI);
		I915_WRITE(reg, val);
		POSTING_READ(reg);
		return;
	}

	/* Set both together, unset both together: see the spec. */
	val |= VIDEO_DIP_ENABLE | VIDEO_DIP_ENABLE_AVI;
	val &= ~(VIDEO_DIP_ENABLE_VENDOR | VIDEO_DIP_ENABLE_GAMUT |
		 VIDEO_DIP_ENABLE_GCP);

	I915_WRITE(reg, val);
	POSTING_READ(reg);

	intel_hdmi_set_avi_infoframe(encoder, adjusted_mode);
	intel_hdmi_set_spd_infoframe(encoder);
}

static void vlv_set_infoframes(struct drm_encoder *encoder,
			       struct drm_display_mode *adjusted_mode)
{
	struct drm_i915_private *dev_priv = encoder->dev->dev_private;
	struct intel_crtc *intel_crtc = to_intel_crtc(encoder->crtc);
	struct intel_hdmi *intel_hdmi = enc_to_intel_hdmi(encoder);
	u32 reg = VLV_TVIDEO_DIP_CTL(intel_crtc->pipe);
	u32 val = I915_READ(reg);

	assert_hdmi_port_disabled(intel_hdmi);

	/* See the big comment in g4x_set_infoframes() */
	val |= VIDEO_DIP_SELECT_AVI | VIDEO_DIP_FREQ_VSYNC;

	if (!intel_hdmi->has_hdmi_sink) {
		if (!(val & VIDEO_DIP_ENABLE))
			return;
		val &= ~VIDEO_DIP_ENABLE;
		I915_WRITE(reg, val);
		POSTING_READ(reg);
		return;
	}

	val |= VIDEO_DIP_ENABLE;
	val &= ~(VIDEO_DIP_ENABLE_VENDOR | VIDEO_DIP_ENABLE_GAMUT |
		 VIDEO_DIP_ENABLE_GCP);

	I915_WRITE(reg, val);
	POSTING_READ(reg);

	intel_hdmi_set_avi_infoframe(encoder, adjusted_mode);
	intel_hdmi_set_spd_infoframe(encoder);
}

static void hsw_set_infoframes(struct drm_encoder *encoder,
			       struct drm_display_mode *adjusted_mode)
{
	struct drm_i915_private *dev_priv = encoder->dev->dev_private;
	struct intel_crtc *intel_crtc = to_intel_crtc(encoder->crtc);
	struct intel_hdmi *intel_hdmi = enc_to_intel_hdmi(encoder);
	u32 reg = HSW_TVIDEO_DIP_CTL(intel_crtc->cpu_transcoder);
	u32 val = I915_READ(reg);

	assert_hdmi_port_disabled(intel_hdmi);

	if (!intel_hdmi->has_hdmi_sink) {
		I915_WRITE(reg, 0);
		POSTING_READ(reg);
		return;
	}

	val &= ~(VIDEO_DIP_ENABLE_VSC_HSW | VIDEO_DIP_ENABLE_GCP_HSW |
		 VIDEO_DIP_ENABLE_VS_HSW | VIDEO_DIP_ENABLE_GMP_HSW);

	I915_WRITE(reg, val);
	POSTING_READ(reg);

	intel_hdmi_set_avi_infoframe(encoder, adjusted_mode);
	intel_hdmi_set_spd_infoframe(encoder);
}

static void intel_hdmi_mode_set(struct drm_encoder *encoder,
				struct drm_display_mode *mode,
				struct drm_display_mode *adjusted_mode)
{
	struct drm_device *dev = encoder->dev;
	struct drm_i915_private *dev_priv = dev->dev_private;
	struct intel_crtc *intel_crtc = to_intel_crtc(encoder->crtc);
	struct intel_hdmi *intel_hdmi = enc_to_intel_hdmi(encoder);
	u32 hdmi_val;

	hdmi_val = SDVO_ENCODING_HDMI;
	if (!HAS_PCH_SPLIT(dev))
		hdmi_val |= intel_hdmi->color_range;
	if (adjusted_mode->flags & DRM_MODE_FLAG_PVSYNC)
		hdmi_val |= SDVO_VSYNC_ACTIVE_HIGH;
	if (adjusted_mode->flags & DRM_MODE_FLAG_PHSYNC)
		hdmi_val |= SDVO_HSYNC_ACTIVE_HIGH;

	if (intel_crtc->bpp > 24)
		hdmi_val |= HDMI_COLOR_FORMAT_12bpc;
	else
		hdmi_val |= SDVO_COLOR_FORMAT_8bpc;

	/* Required on CPT */
	if (intel_hdmi->has_hdmi_sink && HAS_PCH_CPT(dev))
		hdmi_val |= HDMI_MODE_SELECT_HDMI;

	if (intel_hdmi->has_audio) {
		DRM_DEBUG_DRIVER("Enabling HDMI audio on pipe %c\n",
				 pipe_name(intel_crtc->pipe));
		hdmi_val |= SDVO_AUDIO_ENABLE;
		hdmi_val |= HDMI_MODE_SELECT_HDMI;
		intel_write_eld(encoder, adjusted_mode);
	}

	if (HAS_PCH_CPT(dev))
		hdmi_val |= SDVO_PIPE_SEL_CPT(intel_crtc->pipe);
	else
		hdmi_val |= SDVO_PIPE_SEL(intel_crtc->pipe);

	I915_WRITE(intel_hdmi->hdmi_reg, hdmi_val);
	POSTING_READ(intel_hdmi->hdmi_reg);

	intel_hdmi->set_infoframes(encoder, adjusted_mode);
}

static bool intel_hdmi_get_hw_state(struct intel_encoder *encoder,
				    enum pipe *pipe)
{
	struct drm_device *dev = encoder->base.dev;
	struct drm_i915_private *dev_priv = dev->dev_private;
	struct intel_hdmi *intel_hdmi = enc_to_intel_hdmi(&encoder->base);
	u32 tmp;

	tmp = I915_READ(intel_hdmi->hdmi_reg);

	if (!(tmp & SDVO_ENABLE))
		return false;

	if (HAS_PCH_CPT(dev))
		*pipe = PORT_TO_PIPE_CPT(tmp);
	else
		*pipe = PORT_TO_PIPE(tmp);

	return true;
}

static void intel_enable_hdmi(struct intel_encoder *encoder)
{
	struct drm_device *dev = encoder->base.dev;
	struct drm_i915_private *dev_priv = dev->dev_private;
	struct intel_crtc *intel_crtc = to_intel_crtc(encoder->base.crtc);
	struct intel_hdmi *intel_hdmi = enc_to_intel_hdmi(&encoder->base);
	u32 temp;
	u32 enable_bits = SDVO_ENABLE;

	if (intel_hdmi->has_audio)
		enable_bits |= SDVO_AUDIO_ENABLE;

	temp = I915_READ(intel_hdmi->hdmi_reg);

	/* HW workaround for IBX, we need to move the port to transcoder A
	 * before disabling it, so restore the transcoder select bit here. */
	if (HAS_PCH_IBX(dev))
		enable_bits |= SDVO_PIPE_SEL(intel_crtc->pipe);

	/* HW workaround, need to toggle enable bit off and on for 12bpc, but
	 * we do this anyway which shows more stable in testing.
	 */
	if (HAS_PCH_SPLIT(dev)) {
		I915_WRITE(intel_hdmi->hdmi_reg, temp & ~SDVO_ENABLE);
		POSTING_READ(intel_hdmi->hdmi_reg);
	}

	temp |= enable_bits;

	I915_WRITE(intel_hdmi->hdmi_reg, temp);
	POSTING_READ(intel_hdmi->hdmi_reg);

	/* HW workaround, need to write this twice for issue that may result
	 * in first write getting masked.
	 */
	if (HAS_PCH_SPLIT(dev)) {
		I915_WRITE(intel_hdmi->hdmi_reg, temp);
		POSTING_READ(intel_hdmi->hdmi_reg);
	}
}

static void intel_disable_hdmi(struct intel_encoder *encoder)
{
	struct drm_device *dev = encoder->base.dev;
	struct drm_i915_private *dev_priv = dev->dev_private;
	struct intel_hdmi *intel_hdmi = enc_to_intel_hdmi(&encoder->base);
	u32 temp;
	u32 enable_bits = SDVO_ENABLE | SDVO_AUDIO_ENABLE;

	temp = I915_READ(intel_hdmi->hdmi_reg);

	/* HW workaround for IBX, we need to move the port to transcoder A
	 * before disabling it. */
	if (HAS_PCH_IBX(dev)) {
		struct drm_crtc *crtc = encoder->base.crtc;
		int pipe = crtc ? to_intel_crtc(crtc)->pipe : -1;

		if (temp & SDVO_PIPE_B_SELECT) {
			temp &= ~SDVO_PIPE_B_SELECT;
			I915_WRITE(intel_hdmi->hdmi_reg, temp);
			POSTING_READ(intel_hdmi->hdmi_reg);

			/* Again we need to write this twice. */
			I915_WRITE(intel_hdmi->hdmi_reg, temp);
			POSTING_READ(intel_hdmi->hdmi_reg);

			/* Transcoder selection bits only update
			 * effectively on vblank. */
			if (crtc)
				intel_wait_for_vblank(dev, pipe);
			else
				msleep(50);
		}
	}

	/* HW workaround, need to toggle enable bit off and on for 12bpc, but
	 * we do this anyway which shows more stable in testing.
	 */
	if (HAS_PCH_SPLIT(dev)) {
		I915_WRITE(intel_hdmi->hdmi_reg, temp & ~SDVO_ENABLE);
		POSTING_READ(intel_hdmi->hdmi_reg);
	}

	temp &= ~enable_bits;

	I915_WRITE(intel_hdmi->hdmi_reg, temp);
	POSTING_READ(intel_hdmi->hdmi_reg);

	/* HW workaround, need to write this twice for issue that may result
	 * in first write getting masked.
	 */
	if (HAS_PCH_SPLIT(dev)) {
		I915_WRITE(intel_hdmi->hdmi_reg, temp);
		POSTING_READ(intel_hdmi->hdmi_reg);
	}
}

static int intel_hdmi_mode_valid(struct drm_connector *connector,
				 struct drm_display_mode *mode)
{
	if (mode->clock > 165000)
		return MODE_CLOCK_HIGH;
	if (mode->clock < 20000)
		return MODE_CLOCK_LOW;

	if (mode->flags & DRM_MODE_FLAG_DBLSCAN)
		return MODE_NO_DBLESCAN;

	return MODE_OK;
}

bool intel_hdmi_mode_fixup(struct drm_encoder *encoder,
			   const struct drm_display_mode *mode,
			   struct drm_display_mode *adjusted_mode)
{
	struct intel_hdmi *intel_hdmi = enc_to_intel_hdmi(encoder);

	if (intel_hdmi->color_range_auto) {
		/* See CEA-861-E - 5.1 Default Encoding Parameters */
		if (intel_hdmi->has_hdmi_sink &&
<<<<<<< HEAD
		    drm_mode_cea_vic(adjusted_mode) > 1)
			intel_hdmi->color_range = HDMI_COLOR_RANGE_16_235;
=======
		    drm_match_cea_mode(adjusted_mode) > 1)
			intel_hdmi->color_range = SDVO_COLOR_RANGE_16_235;
>>>>>>> a937536b
		else
			intel_hdmi->color_range = 0;
	}

	if (intel_hdmi->color_range)
		adjusted_mode->private_flags |= INTEL_MODE_LIMITED_COLOR_RANGE;

	return true;
}

static enum drm_connector_status
intel_hdmi_detect(struct drm_connector *connector, bool force)
{
	struct drm_device *dev = connector->dev;
	struct intel_hdmi *intel_hdmi = intel_attached_hdmi(connector);
	struct intel_digital_port *intel_dig_port =
		hdmi_to_dig_port(intel_hdmi);
	struct intel_encoder *intel_encoder = &intel_dig_port->base;
	struct drm_i915_private *dev_priv = dev->dev_private;
	struct edid *edid;
	enum drm_connector_status status = connector_status_disconnected;

	intel_hdmi->has_hdmi_sink = false;
	intel_hdmi->has_audio = false;
	intel_hdmi->rgb_quant_range_selectable = false;
	edid = drm_get_edid(connector,
			    intel_gmbus_get_adapter(dev_priv,
						    intel_hdmi->ddc_bus));

	if (edid) {
		if (edid->input & DRM_EDID_INPUT_DIGITAL) {
			status = connector_status_connected;
			if (intel_hdmi->force_audio != HDMI_AUDIO_OFF_DVI)
				intel_hdmi->has_hdmi_sink =
						drm_detect_hdmi_monitor(edid);
			intel_hdmi->has_audio = drm_detect_monitor_audio(edid);
			intel_hdmi->rgb_quant_range_selectable =
				drm_rgb_quant_range_selectable(edid);
		}
		kfree(edid);
	}

	if (status == connector_status_connected) {
		if (intel_hdmi->force_audio != HDMI_AUDIO_AUTO)
			intel_hdmi->has_audio =
				(intel_hdmi->force_audio == HDMI_AUDIO_ON);
		intel_encoder->type = INTEL_OUTPUT_HDMI;
	}

	return status;
}

static int intel_hdmi_get_modes(struct drm_connector *connector)
{
	struct intel_hdmi *intel_hdmi = intel_attached_hdmi(connector);
	struct drm_i915_private *dev_priv = connector->dev->dev_private;

	/* We should parse the EDID data and find out if it's an HDMI sink so
	 * we can send audio to it.
	 */

	return intel_ddc_get_modes(connector,
				   intel_gmbus_get_adapter(dev_priv,
							   intel_hdmi->ddc_bus));
}

static bool
intel_hdmi_detect_audio(struct drm_connector *connector)
{
	struct intel_hdmi *intel_hdmi = intel_attached_hdmi(connector);
	struct drm_i915_private *dev_priv = connector->dev->dev_private;
	struct edid *edid;
	bool has_audio = false;

	edid = drm_get_edid(connector,
			    intel_gmbus_get_adapter(dev_priv,
						    intel_hdmi->ddc_bus));
	if (edid) {
		if (edid->input & DRM_EDID_INPUT_DIGITAL)
			has_audio = drm_detect_monitor_audio(edid);
		kfree(edid);
	}

	return has_audio;
}

static int
intel_hdmi_set_property(struct drm_connector *connector,
			struct drm_property *property,
			uint64_t val)
{
	struct intel_hdmi *intel_hdmi = intel_attached_hdmi(connector);
	struct intel_digital_port *intel_dig_port =
		hdmi_to_dig_port(intel_hdmi);
	struct drm_i915_private *dev_priv = connector->dev->dev_private;
	int ret;

	ret = drm_object_property_set_value(&connector->base, property, val);
	if (ret)
		return ret;

	if (property == dev_priv->force_audio_property) {
		enum hdmi_force_audio i = val;
		bool has_audio;

		if (i == intel_hdmi->force_audio)
			return 0;

		intel_hdmi->force_audio = i;

		if (i == HDMI_AUDIO_AUTO)
			has_audio = intel_hdmi_detect_audio(connector);
		else
			has_audio = (i == HDMI_AUDIO_ON);

		if (i == HDMI_AUDIO_OFF_DVI)
			intel_hdmi->has_hdmi_sink = 0;

		intel_hdmi->has_audio = has_audio;
		goto done;
	}

	if (property == dev_priv->broadcast_rgb_property) {
		switch (val) {
		case INTEL_BROADCAST_RGB_AUTO:
			intel_hdmi->color_range_auto = true;
			break;
		case INTEL_BROADCAST_RGB_FULL:
			intel_hdmi->color_range_auto = false;
			intel_hdmi->color_range = 0;
			break;
		case INTEL_BROADCAST_RGB_LIMITED:
			intel_hdmi->color_range_auto = false;
			intel_hdmi->color_range = HDMI_COLOR_RANGE_16_235;
			break;
		default:
			return -EINVAL;
		}
		goto done;
	}

	return -EINVAL;

done:
	if (intel_dig_port->base.base.crtc)
		intel_crtc_restore_mode(intel_dig_port->base.base.crtc);

	return 0;
}

static void intel_hdmi_destroy(struct drm_connector *connector)
{
	drm_sysfs_connector_remove(connector);
	drm_connector_cleanup(connector);
	kfree(connector);
}

static const struct drm_encoder_helper_funcs intel_hdmi_helper_funcs = {
	.mode_fixup = intel_hdmi_mode_fixup,
	.mode_set = intel_hdmi_mode_set,
};

static const struct drm_connector_funcs intel_hdmi_connector_funcs = {
	.dpms = intel_connector_dpms,
	.detect = intel_hdmi_detect,
	.fill_modes = drm_helper_probe_single_connector_modes,
	.set_property = intel_hdmi_set_property,
	.destroy = intel_hdmi_destroy,
};

static const struct drm_connector_helper_funcs intel_hdmi_connector_helper_funcs = {
	.get_modes = intel_hdmi_get_modes,
	.mode_valid = intel_hdmi_mode_valid,
	.best_encoder = intel_best_encoder,
};

static const struct drm_encoder_funcs intel_hdmi_enc_funcs = {
	.destroy = intel_encoder_destroy,
};

static void
intel_hdmi_add_properties(struct intel_hdmi *intel_hdmi, struct drm_connector *connector)
{
	intel_attach_force_audio_property(connector);
	intel_attach_broadcast_rgb_property(connector);
	intel_hdmi->color_range_auto = true;
}

void intel_hdmi_init_connector(struct intel_digital_port *intel_dig_port,
			       struct intel_connector *intel_connector)
{
	struct drm_connector *connector = &intel_connector->base;
	struct intel_hdmi *intel_hdmi = &intel_dig_port->hdmi;
	struct intel_encoder *intel_encoder = &intel_dig_port->base;
	struct drm_device *dev = intel_encoder->base.dev;
	struct drm_i915_private *dev_priv = dev->dev_private;
	enum port port = intel_dig_port->port;

	drm_connector_init(dev, connector, &intel_hdmi_connector_funcs,
			   DRM_MODE_CONNECTOR_HDMIA);
	drm_connector_helper_add(connector, &intel_hdmi_connector_helper_funcs);

	connector->polled = DRM_CONNECTOR_POLL_HPD;
	connector->interlace_allowed = 1;
	connector->doublescan_allowed = 0;

	switch (port) {
	case PORT_B:
		intel_hdmi->ddc_bus = GMBUS_PORT_DPB;
		dev_priv->hotplug_supported_mask |= PORTB_HOTPLUG_INT_STATUS;
		break;
	case PORT_C:
		intel_hdmi->ddc_bus = GMBUS_PORT_DPC;
		dev_priv->hotplug_supported_mask |= PORTC_HOTPLUG_INT_STATUS;
		break;
	case PORT_D:
		intel_hdmi->ddc_bus = GMBUS_PORT_DPD;
		dev_priv->hotplug_supported_mask |= PORTD_HOTPLUG_INT_STATUS;
		break;
	case PORT_A:
		/* Internal port only for eDP. */
	default:
		BUG();
	}

	if (!HAS_PCH_SPLIT(dev)) {
		intel_hdmi->write_infoframe = g4x_write_infoframe;
		intel_hdmi->set_infoframes = g4x_set_infoframes;
	} else if (IS_VALLEYVIEW(dev)) {
		intel_hdmi->write_infoframe = vlv_write_infoframe;
		intel_hdmi->set_infoframes = vlv_set_infoframes;
	} else if (HAS_DDI(dev)) {
		intel_hdmi->write_infoframe = hsw_write_infoframe;
		intel_hdmi->set_infoframes = hsw_set_infoframes;
	} else if (HAS_PCH_IBX(dev)) {
		intel_hdmi->write_infoframe = ibx_write_infoframe;
		intel_hdmi->set_infoframes = ibx_set_infoframes;
	} else {
		intel_hdmi->write_infoframe = cpt_write_infoframe;
		intel_hdmi->set_infoframes = cpt_set_infoframes;
	}

	if (HAS_DDI(dev))
		intel_connector->get_hw_state = intel_ddi_connector_get_hw_state;
	else
		intel_connector->get_hw_state = intel_connector_get_hw_state;

	intel_hdmi_add_properties(intel_hdmi, connector);

	intel_connector_attach_encoder(intel_connector, intel_encoder);
	drm_sysfs_connector_add(connector);

	/* For G4X desktop chip, PEG_BAND_GAP_DATA 3:0 must first be written
	 * 0xd.  Failure to do so will result in spurious interrupts being
	 * generated on the port when a cable is not attached.
	 */
	if (IS_G4X(dev) && !IS_GM45(dev)) {
		u32 temp = I915_READ(PEG_BAND_GAP_DATA);
		I915_WRITE(PEG_BAND_GAP_DATA, (temp & ~0xf) | 0xd);
	}
}

void intel_hdmi_init(struct drm_device *dev, int hdmi_reg, enum port port)
{
	struct intel_digital_port *intel_dig_port;
	struct intel_encoder *intel_encoder;
	struct drm_encoder *encoder;
	struct intel_connector *intel_connector;

	intel_dig_port = kzalloc(sizeof(struct intel_digital_port), GFP_KERNEL);
	if (!intel_dig_port)
		return;

	intel_connector = kzalloc(sizeof(struct intel_connector), GFP_KERNEL);
	if (!intel_connector) {
		kfree(intel_dig_port);
		return;
	}

	intel_encoder = &intel_dig_port->base;
	encoder = &intel_encoder->base;

	drm_encoder_init(dev, &intel_encoder->base, &intel_hdmi_enc_funcs,
			 DRM_MODE_ENCODER_TMDS);
	drm_encoder_helper_add(&intel_encoder->base, &intel_hdmi_helper_funcs);

	intel_encoder->enable = intel_enable_hdmi;
	intel_encoder->disable = intel_disable_hdmi;
	intel_encoder->get_hw_state = intel_hdmi_get_hw_state;

	intel_encoder->type = INTEL_OUTPUT_HDMI;
	intel_encoder->crtc_mask = (1 << 0) | (1 << 1) | (1 << 2);
	intel_encoder->cloneable = false;

	intel_dig_port->port = port;
	intel_dig_port->hdmi.hdmi_reg = hdmi_reg;
	intel_dig_port->dp.output_reg = 0;

	intel_hdmi_init_connector(intel_dig_port, intel_connector);
}<|MERGE_RESOLUTION|>--- conflicted
+++ resolved
@@ -777,13 +777,8 @@
 	if (intel_hdmi->color_range_auto) {
 		/* See CEA-861-E - 5.1 Default Encoding Parameters */
 		if (intel_hdmi->has_hdmi_sink &&
-<<<<<<< HEAD
-		    drm_mode_cea_vic(adjusted_mode) > 1)
+		    drm_match_cea_mode(adjusted_mode) > 1)
 			intel_hdmi->color_range = HDMI_COLOR_RANGE_16_235;
-=======
-		    drm_match_cea_mode(adjusted_mode) > 1)
-			intel_hdmi->color_range = SDVO_COLOR_RANGE_16_235;
->>>>>>> a937536b
 		else
 			intel_hdmi->color_range = 0;
 	}
