--- conflicted
+++ resolved
@@ -17,12 +17,6 @@
 #endif
 #include <asm/asm-compat.h>
 #include <asm/kdump.h>
-<<<<<<< HEAD
-#ifndef __ASSEMBLY__
-#include <linux/types.h>
-#endif
-=======
->>>>>>> 2515ddc6
 
 /*
  * On PPC32 page size is 4K. For PPC64 we support either 4K or 64K software
